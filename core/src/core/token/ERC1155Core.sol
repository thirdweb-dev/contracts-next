// SPDX-License-Identifier: Apache-2.0
pragma solidity ^0.8.0;

import {Ownable} from "@solady/auth/Ownable.sol";
import {Multicallable} from "@solady/utils/Multicallable.sol";
import {ERC1155} from "@solady/tokens/ERC1155.sol";

import {CoreContract} from "../CoreContract.sol";

import {BeforeMintCallbackERC1155} from "../../callback/BeforeMintCallbackERC1155.sol";
import {BeforeTransferCallbackERC1155} from "../../callback/BeforeTransferCallbackERC1155.sol";
import {BeforeBatchTransferCallbackERC1155} from "../../callback/BeforeBatchTransferCallbackERC1155.sol";
import {BeforeBurnCallbackERC1155} from "../../callback/BeforeBurnCallbackERC1155.sol";
import {BeforeApproveForAllCallback} from "../../callback/BeforeApproveForAllCallback.sol";
import {OnTokenURICallback} from "../../callback/OnTokenURICallback.sol";
import {OnRoyaltyInfoCallback} from "../../callback/OnRoyaltyInfoCallback.sol";

contract ERC1155Core is ERC1155, CoreContract, Ownable, Multicallable {
    /*//////////////////////////////////////////////////////////////
                                STORAGE
    //////////////////////////////////////////////////////////////*/

    /// @notice The name of the NFT collection.
    string private _name;

    /// @notice The symbol of the NFT collection.
    string private _symbol;

    /// @notice The contract metadata URI of the contract.
    string private _contractURI;

    /// @notice The total supply of a tokenId of the NFT collection.
    mapping(uint256 => uint256) private _totalSupply;

    /*//////////////////////////////////////////////////////////////
                               EVENTS
    //////////////////////////////////////////////////////////////*/

    /// @notice Emitted when the contract URI is updated.
    event ContractURIUpdated();

    constructor(
        string memory name,
        string memory symbol,
        string memory contractURI,
        address owner,
        address[] memory extensions,
        bytes[] memory extensionInstallData
    ) payable {
        // Set contract metadata
        _name = name;
        _symbol = symbol;
        _setupContractURI(contractURI);

        // Set contract owner
        _setOwner(owner);

        // Install and initialize hooks
        require(extensions.length == extensions.length);
        for (uint256 i = 0; i < extensions.length; i++) {
            _installExtension(extensions[i], extensionInstallData[i]);
        }
    }

    /*//////////////////////////////////////////////////////////////
                              VIEW FUNCTIONS
    //////////////////////////////////////////////////////////////*/

    /// @notice Returns the name of the NFT Collection.
    function name() public view returns (string memory) {
        return _name;
    }

    /// @notice Returns the symbol of the NFT Collection.
    function symbol() public view returns (string memory) {
        return _symbol;
    }

    /**
     *  @notice Returns the contract URI of the contract.
     *  @return uri The contract URI of the contract.
     */
    function contractURI() external view returns (string memory) {
        return _contractURI;
    }

    /**
     *  @notice Returns the total supply of a tokenId of the NFT collection.
     *  @param tokenId The token ID of the NFT.
     */
    function totalSupply(uint256 tokenId)
        public
        view
        virtual
        returns (uint256)
    {
        return _totalSupply[tokenId];
    }

    /**
     *  @notice Returns the token metadata of an NFT.
     *  @dev Always returns metadata queried from the metadata source.
     *  @param tokenId The token ID of the NFT.
     *  @return metadata The URI to fetch metadata from.
     */
    function uri(uint256 tokenId) public view override returns (string memory) {
        return _getTokenURI(tokenId);
    }

    /**
     *  @notice Returns the royalty amount for a given NFT and sale price.
     *  @param tokenId The token ID of the NFT
     *  @param salePrice The sale price of the NFT
     *  @return recipient The royalty recipient address
     *  @return royaltyAmount The royalty amount to send to the recipient as part of a sale
     */
    function royaltyInfo(uint256 tokenId, uint256 salePrice)
        external
        view
        returns (address, uint256)
    {
        return _getRoyaltyInfo(tokenId, salePrice);
    }

    /**
     *  @notice Returns whether the contract implements an interface with the given interface ID.
     *  @param interfaceId The interface ID of the interface to check for
     */
    function supportsInterface(bytes4 interfaceId)
        public
        pure
        override
        returns (bool)
    {
        return
            interfaceId == 0x01ffc9a7 || // ERC165 Interface ID for ERC165
            interfaceId == 0xd9b67a26 || // ERC165 Interface ID for ERC1155
            interfaceId == 0x0e89341c || // ERC165 Interface ID for ERC1155MetadataURI
            interfaceId == 0x2a55205a; // ERC165 Interface ID for ERC-2981
    }

    function getSupportedCallbackFunctions()
        public
        pure
        override
        returns (SupportedCallbackFunction[] memory supportedCallbackFunctions)
    {
<<<<<<< HEAD
        supportedCallbackFunctions = new SupportedCallbackFunction[](7);
        supportedCallbackFunctions[0] = SupportedCallbackFunction({
            selector: this.mint.selector,
            orderFlags: OrderFlag.BEFORE,
            modeFlags: ModeFlag.REQUIRED
        });
        supportedCallbackFunctions[1] = SupportedCallbackFunction({
            selector: this.safeTransferFrom.selector,
            orderFlags: OrderFlag.BEFORE,
            modeFlags: ModeFlag.OPTIONAL
        });
        supportedCallbackFunctions[2] = SupportedCallbackFunction({
            selector: this.safeBatchTransferFrom.selector,
            orderFlags: OrderFlag.BEFORE,
            modeFlags: ModeFlag.OPTIONAL
        });
        supportedCallbackFunctions[3] = SupportedCallbackFunction({
            selector: this.burn.selector,
            orderFlags: OrderFlag.BEFORE,
            modeFlags: ModeFlag.OPTIONAL
        });
        supportedCallbackFunctions[4] = SupportedCallbackFunction({
            selector: this.setApprovalForAll.selector,
            orderFlags: OrderFlag.BEFORE,
            modeFlags: ModeFlag.OPTIONAL
        });
        supportedCallbackFunctions[5] = SupportedCallbackFunction({
            selector: this.uri.selector,
            orderFlags: OrderFlag.ON,
            modeFlags: ModeFlag.REQUIRED
        });
        supportedCallbackFunctions[6] = SupportedCallbackFunction({
            selector: this.royaltyInfo.selector,
            orderFlags: OrderFlag.ON,
            modeFlags: ModeFlag.OPTIONAL
        });
=======
        supportedCallbackFunctions = new bytes4[](6);
        supportedCallbackFunctions[0] = BeforeMintCallbackERC1155.beforeMintERC1155.selector;
        supportedCallbackFunctions[1] = BeforeTransferCallbackERC1155.beforeTransferERC1155.selector;
        supportedCallbackFunctions[2] = BeforeBatchTransferCallbackERC1155.beforeBatchTransferERC1155.selector;
        supportedCallbackFunctions[3] = BeforeBurnCallbackERC1155.beforeBurnERC1155.selector;
        supportedCallbackFunctions[4] = BeforeApproveForAllCallback.beforeApproveForAll.selector;
        supportedCallbackFunctions[5] = OnTokenURICallback.onTokenURI.selector;
>>>>>>> 353e4edb
    }

    /*//////////////////////////////////////////////////////////////
                        EXTERNAL FUNCTIONS
    //////////////////////////////////////////////////////////////*/

    /**
     *  @notice Sets the contract URI of the contract.
     *  @dev Only callable by contract admin.
     *  @param uri The contract URI to set.
     */
    function setContractURI(string memory uri) external onlyOwner {
        _setupContractURI(uri);
    }

    /**
     *  @notice Mints tokens with a given tokenId. Calls the beforeMint hook.
     *  @dev Reverts if beforeMint hook is absent or unsuccessful.
     *  @param to The address to mint the token to.
     *  @param tokenId The tokenId to mint.
     *  @param value The amount of tokens to mint.
     *  @param data ABI encoded data to pass to the beforeMint hook.
     */
    function mint(
        address to,
        uint256 tokenId,
        uint256 value,
        bytes memory data
    ) external payable {
        _beforeMint(to, tokenId, value, data);
        _mint(to, tokenId, value, "");

        _totalSupply[tokenId] += value;
    }

    /**
     *  @notice Burns given amount of tokens.
     *  @dev Calls the beforeBurn hook. Skips calling the hook if it doesn't exist.
     *  @param from Owner of the tokens
     *  @param tokenId The token ID of the NFTs to burn.
     *  @param value The amount of tokens to burn.
     *  @param data ABI encoded data to pass to the beforeBurn hook.
     */
    function burn(
        address from,
        uint256 tokenId,
        uint256 value,
        bytes memory data
    ) external {
        _beforeBurn(msg.sender, tokenId, value, data);
        _burn(msg.sender, from, tokenId, value);

        _totalSupply[tokenId] -= value;
    }

    /**
     *  @notice Transfers ownership of an NFT from one address to another.
     *  @dev Overriden to call the beforeTransfer hook. Skips calling the hook if it doesn't exist.
     *  @param from The address to transfer from
     *  @param to The address to transfer to
     *  @param tokenId The token ID of the NFT
     */
    function safeTransferFrom(
        address from,
        address to,
        uint256 tokenId,
        uint256 value,
        bytes calldata data
    ) public override {
        _beforeTransfer(from, to, tokenId, value);
        super.safeTransferFrom(from, to, tokenId, value, data);
    }

    /**
     *  @notice Transfers ownership of an NFT from one address to another.
     *  @dev Overriden to call the beforeTransfer hook. Skips calling the hook if it doesn't exist.
     *  @param from The address to transfer from
     *  @param to The address to transfer to
     *  @param tokenIds The token ID of the NFT
     *  @param values The amount of NFTs to transfer
     *  @param data The calldata for the onERC1155Received callback function
     */
    function safeBatchTransferFrom(
        address from,
        address to,
        uint256[] calldata tokenIds,
        uint256[] calldata values,
        bytes calldata data
    ) public override {
        _beforeBatchTransfer(from, to, tokenIds, values);
        super.safeBatchTransferFrom(from, to, tokenIds, values, data);
    }

    /**
     *  @notice Approves an address to transfer all NFTs. Reverts if caller is not owner or approved operator.
     *  @dev Overriden to call the beforeApprove hook. Skips calling the hook if it doesn't exist.
     *  @param operator The address to approve
     *  @param approved To grant or revoke approval
     */
    function setApprovalForAll(address operator, bool approved)
        public
        override
    {
        _beforeApproveForAll(msg.sender, operator, approved);
        super.setApprovalForAll(operator, approved);
    }

    /*//////////////////////////////////////////////////////////////
                            INTERNAL FUNCTIONS
    //////////////////////////////////////////////////////////////*/

    function _isAuthorizedToInstallExtensions(address target)
        internal
        view
        override
        returns (bool)
    {
        return target == owner();
    }

    function _isAuthorizedToCallExtensionFunctions(address target)
        internal
        view
        override
        returns (bool)
    {
        return target == owner();
    }

    /// @dev Sets contract URI
    function _setupContractURI(string memory uri) internal {
        _contractURI = uri;
        emit ContractURIUpdated();
    }

    /*//////////////////////////////////////////////////////////////
                        HOOKS INTERNAL FUNCTIONS
    //////////////////////////////////////////////////////////////*/

    /// @dev Calls the beforeMint hook.
<<<<<<< HEAD
    function _beforeMint(
        address to,
        uint256 tokenId,
        uint256 value,
        bytes memory data
    ) internal virtual {
        // TODO should revert if extension doesn't exists
        _callExtensionCallback(
            BeforeMintHookERC1155.beforeMintERC1155.selector,
            abi.encodeCall(
                BeforeMintHookERC1155.beforeMintERC1155,
                (to, tokenId, value, data)
            )
        );
    }

    /// @dev Calls the beforeTransfer hook, if installed.
    function _beforeTransfer(
        address from,
        address to,
        uint256 tokenId,
        uint256 value
    ) internal virtual {
        _callExtensionCallback(
            BeforeTransferHookERC1155.beforeTransferERC1155.selector,
            abi.encodeCall(
                BeforeTransferHookERC1155.beforeTransferERC1155,
                (from, to, tokenId, value)
            )
        );
    }

    /// @dev Calls the beforeTransfer hook, if installed.
    function _beforeBatchTransfer(
        address from,
        address to,
        uint256[] calldata tokenIds,
        uint256[] calldata values
    ) internal virtual {
        _callExtensionCallback(
            BeforeBatchTransferHookERC1155.beforeBatchTransferERC1155.selector,
            abi.encodeCall(
                BeforeBatchTransferHookERC1155.beforeBatchTransferERC1155,
                (from, to, tokenIds, values)
            )
        );
    }

    /// @dev Calls the beforeBurn hook, if installed.
    function _beforeBurn(
        address operator,
        uint256 tokenId,
        uint256 value,
        bytes memory data
    ) internal virtual {
        _callExtensionCallback(
            BeforeBurnHookERC1155.beforeBurnERC1155.selector,
            abi.encodeCall(
                BeforeBurnHookERC1155.beforeBurnERC1155,
                (operator, tokenId, value, data)
            )
        );
    }

    /// @dev Calls the beforeApprove hook, if installed.
    function _beforeApproveForAll(
        address from,
        address to,
        bool approved
    ) internal virtual {
        _callExtensionCallback(
            BeforeApproveForAllHook.beforeApproveForAll.selector,
            abi.encodeCall(
                BeforeApproveForAllHook.beforeApproveForAll,
                (from, to, approved)
            )
        );
    }

    /// @dev Fetches token URI from the token metadata hook.
    function _getTokenURI(uint256 tokenId)
        internal
        view
        virtual
        returns (string memory uri)
    {
        /*
        address hook = getCallbackFunctionImplementation(
            OnTokenURIHook.onTokenURI.selector
        );

        if (hook != address(0)) {
            uri = OnTokenURIHook(hook).onTokenURI(tokenId);
        }*/
=======
    function _beforeMint(address _to, uint256 _tokenId, uint256 _value, bytes memory _data) internal virtual {
        address hook = getCallbackFunctionImplementation(BeforeMintCallbackERC1155.beforeMintERC1155.selector);

        if (hook != address(0)) {
            (bool success, bytes memory returndata) = hook.call{value: msg.value}(
                abi.encodeWithSelector(
                    BeforeMintCallbackERC1155.beforeMintERC1155.selector, _to, _tokenId, _value, _data
                )
            );
            if (!success) _revert(returndata, ERC1155CoreCallbackFailed.selector);
        } else {
            revert ERC1155CoreMintDisabled();
        }
    }

    /// @dev Calls the beforeTransfer hook, if installed.
    function _beforeTransfer(address _from, address _to, uint256 _tokenId, uint256 _value) internal virtual {
        address hook =
            getCallbackFunctionImplementation(BeforeBatchTransferCallbackERC1155.beforeBatchTransferERC1155.selector);

        if (hook != address(0)) {
            (bool success, bytes memory returndata) = hook.call{value: msg.value}(
                abi.encodeWithSelector(
                    BeforeTransferCallbackERC1155.beforeTransferERC1155.selector, _from, _to, _tokenId, _value
                )
            );
            if (!success) _revert(returndata, ERC1155CoreCallbackFailed.selector);
        }
    }

    /// @dev Calls the beforeTransfer hook, if installed.
    function _beforeBatchTransfer(address _from, address _to, uint256[] calldata _tokenIds, uint256[] calldata _values)
        internal
        virtual
    {
        address hook =
            getCallbackFunctionImplementation(BeforeBatchTransferCallbackERC1155.beforeBatchTransferERC1155.selector);

        if (hook != address(0)) {
            (bool success, bytes memory returndata) = hook.call{value: msg.value}(
                abi.encodeWithSelector(
                    BeforeBatchTransferCallbackERC1155.beforeBatchTransferERC1155.selector,
                    _from,
                    _to,
                    _tokenIds,
                    _values
                )
            );
            if (!success) _revert(returndata, ERC1155CoreCallbackFailed.selector);
        }
    }

    /// @dev Calls the beforeBurn hook, if installed.
    function _beforeBurn(address _operator, uint256 _tokenId, uint256 _value, bytes memory _data) internal virtual {
        address hook = getCallbackFunctionImplementation(BeforeBurnCallbackERC1155.beforeBurnERC1155.selector);

        if (hook != address(0)) {
            (bool success, bytes memory returndata) = hook.call{value: msg.value}(
                abi.encodeWithSelector(
                    BeforeBurnCallbackERC1155.beforeBurnERC1155.selector, _operator, _tokenId, _value, _data
                )
            );
            if (!success) _revert(returndata, ERC1155CoreCallbackFailed.selector);
        }
    }

    /// @dev Calls the beforeApprove hook, if installed.
    function _beforeApproveForAll(address _from, address _to, bool _approved) internal virtual {
        address hook = getCallbackFunctionImplementation(BeforeApproveForAllCallback.beforeApproveForAll.selector);

        if (hook != address(0)) {
            (bool success, bytes memory returndata) = hook.call{value: msg.value}(
                abi.encodeWithSelector(BeforeApproveForAllCallback.beforeApproveForAll.selector, _from, _to, _approved)
            );
            if (!success) _revert(returndata, ERC1155CoreCallbackFailed.selector);
        }
    }

    /// @dev Fetches token URI from the token metadata hook.
    function _getTokenURI(uint256 _tokenId) internal view virtual returns (string memory _uri) {
        address hook = getCallbackFunctionImplementation(OnTokenURICallback.onTokenURI.selector);

        if (hook != address(0)) {
            _uri = OnTokenURICallback(hook).onTokenURI(_tokenId);
        }
>>>>>>> 353e4edb
    }

    /// @dev Fetches royalty info from the royalty hook.
    function _getRoyaltyInfo(uint256 tokenId, uint256 salePrice)
        internal
        view
        virtual
        returns (address receiver, uint256 royaltyAmount)
    {
<<<<<<< HEAD
        /*
        address hook = getCallbackFunctionImplementation(
            OnRoyaltyInfoHook.onRoyaltyInfo.selector
        );

        if (hook != address(0)) {
            (receiver, royaltyAmount) = OnRoyaltyInfoHook(hook).onRoyaltyInfo(
                tokenId,
                salePrice
            );
=======
        address hook = getCallbackFunctionImplementation(OnRoyaltyInfoCallback.onRoyaltyInfo.selector);

        if (hook != address(0)) {
            (receiver, royaltyAmount) = OnRoyaltyInfoCallback(hook).onRoyaltyInfo(_tokenId, _salePrice);
>>>>>>> 353e4edb
        }
        */
    }
}<|MERGE_RESOLUTION|>--- conflicted
+++ resolved
@@ -145,7 +145,6 @@
         override
         returns (SupportedCallbackFunction[] memory supportedCallbackFunctions)
     {
-<<<<<<< HEAD
         supportedCallbackFunctions = new SupportedCallbackFunction[](7);
         supportedCallbackFunctions[0] = SupportedCallbackFunction({
             selector: this.mint.selector,
@@ -182,15 +181,6 @@
             orderFlags: OrderFlag.ON,
             modeFlags: ModeFlag.OPTIONAL
         });
-=======
-        supportedCallbackFunctions = new bytes4[](6);
-        supportedCallbackFunctions[0] = BeforeMintCallbackERC1155.beforeMintERC1155.selector;
-        supportedCallbackFunctions[1] = BeforeTransferCallbackERC1155.beforeTransferERC1155.selector;
-        supportedCallbackFunctions[2] = BeforeBatchTransferCallbackERC1155.beforeBatchTransferERC1155.selector;
-        supportedCallbackFunctions[3] = BeforeBurnCallbackERC1155.beforeBurnERC1155.selector;
-        supportedCallbackFunctions[4] = BeforeApproveForAllCallback.beforeApproveForAll.selector;
-        supportedCallbackFunctions[5] = OnTokenURICallback.onTokenURI.selector;
->>>>>>> 353e4edb
     }
 
     /*//////////////////////////////////////////////////////////////
@@ -331,7 +321,6 @@
     //////////////////////////////////////////////////////////////*/
 
     /// @dev Calls the beforeMint hook.
-<<<<<<< HEAD
     function _beforeMint(
         address to,
         uint256 tokenId,
@@ -426,93 +415,6 @@
         if (hook != address(0)) {
             uri = OnTokenURIHook(hook).onTokenURI(tokenId);
         }*/
-=======
-    function _beforeMint(address _to, uint256 _tokenId, uint256 _value, bytes memory _data) internal virtual {
-        address hook = getCallbackFunctionImplementation(BeforeMintCallbackERC1155.beforeMintERC1155.selector);
-
-        if (hook != address(0)) {
-            (bool success, bytes memory returndata) = hook.call{value: msg.value}(
-                abi.encodeWithSelector(
-                    BeforeMintCallbackERC1155.beforeMintERC1155.selector, _to, _tokenId, _value, _data
-                )
-            );
-            if (!success) _revert(returndata, ERC1155CoreCallbackFailed.selector);
-        } else {
-            revert ERC1155CoreMintDisabled();
-        }
-    }
-
-    /// @dev Calls the beforeTransfer hook, if installed.
-    function _beforeTransfer(address _from, address _to, uint256 _tokenId, uint256 _value) internal virtual {
-        address hook =
-            getCallbackFunctionImplementation(BeforeBatchTransferCallbackERC1155.beforeBatchTransferERC1155.selector);
-
-        if (hook != address(0)) {
-            (bool success, bytes memory returndata) = hook.call{value: msg.value}(
-                abi.encodeWithSelector(
-                    BeforeTransferCallbackERC1155.beforeTransferERC1155.selector, _from, _to, _tokenId, _value
-                )
-            );
-            if (!success) _revert(returndata, ERC1155CoreCallbackFailed.selector);
-        }
-    }
-
-    /// @dev Calls the beforeTransfer hook, if installed.
-    function _beforeBatchTransfer(address _from, address _to, uint256[] calldata _tokenIds, uint256[] calldata _values)
-        internal
-        virtual
-    {
-        address hook =
-            getCallbackFunctionImplementation(BeforeBatchTransferCallbackERC1155.beforeBatchTransferERC1155.selector);
-
-        if (hook != address(0)) {
-            (bool success, bytes memory returndata) = hook.call{value: msg.value}(
-                abi.encodeWithSelector(
-                    BeforeBatchTransferCallbackERC1155.beforeBatchTransferERC1155.selector,
-                    _from,
-                    _to,
-                    _tokenIds,
-                    _values
-                )
-            );
-            if (!success) _revert(returndata, ERC1155CoreCallbackFailed.selector);
-        }
-    }
-
-    /// @dev Calls the beforeBurn hook, if installed.
-    function _beforeBurn(address _operator, uint256 _tokenId, uint256 _value, bytes memory _data) internal virtual {
-        address hook = getCallbackFunctionImplementation(BeforeBurnCallbackERC1155.beforeBurnERC1155.selector);
-
-        if (hook != address(0)) {
-            (bool success, bytes memory returndata) = hook.call{value: msg.value}(
-                abi.encodeWithSelector(
-                    BeforeBurnCallbackERC1155.beforeBurnERC1155.selector, _operator, _tokenId, _value, _data
-                )
-            );
-            if (!success) _revert(returndata, ERC1155CoreCallbackFailed.selector);
-        }
-    }
-
-    /// @dev Calls the beforeApprove hook, if installed.
-    function _beforeApproveForAll(address _from, address _to, bool _approved) internal virtual {
-        address hook = getCallbackFunctionImplementation(BeforeApproveForAllCallback.beforeApproveForAll.selector);
-
-        if (hook != address(0)) {
-            (bool success, bytes memory returndata) = hook.call{value: msg.value}(
-                abi.encodeWithSelector(BeforeApproveForAllCallback.beforeApproveForAll.selector, _from, _to, _approved)
-            );
-            if (!success) _revert(returndata, ERC1155CoreCallbackFailed.selector);
-        }
-    }
-
-    /// @dev Fetches token URI from the token metadata hook.
-    function _getTokenURI(uint256 _tokenId) internal view virtual returns (string memory _uri) {
-        address hook = getCallbackFunctionImplementation(OnTokenURICallback.onTokenURI.selector);
-
-        if (hook != address(0)) {
-            _uri = OnTokenURICallback(hook).onTokenURI(_tokenId);
-        }
->>>>>>> 353e4edb
     }
 
     /// @dev Fetches royalty info from the royalty hook.
@@ -522,7 +424,6 @@
         virtual
         returns (address receiver, uint256 royaltyAmount)
     {
-<<<<<<< HEAD
         /*
         address hook = getCallbackFunctionImplementation(
             OnRoyaltyInfoHook.onRoyaltyInfo.selector
@@ -533,12 +434,6 @@
                 tokenId,
                 salePrice
             );
-=======
-        address hook = getCallbackFunctionImplementation(OnRoyaltyInfoCallback.onRoyaltyInfo.selector);
-
-        if (hook != address(0)) {
-            (receiver, royaltyAmount) = OnRoyaltyInfoCallback(hook).onRoyaltyInfo(_tokenId, _salePrice);
->>>>>>> 353e4edb
         }
         */
     }
