// SPDX-License-Identifier: Apache-2.0
pragma solidity ^0.8.0;

import {Initializable} from "@solady/utils/Initializable.sol";

import {IERC1155} from "../../interface/eip/IERC1155.sol";
import {IERC1155Supply} from "../../interface/eip/IERC1155Supply.sol";
import {IERC1155MetadataURI} from "../../interface/eip/IERC1155Metadata.sol";
import {IERC1155CustomErrors} from "../../interface/errors/IERC1155CustomErrors.sol";
import {IERC1155Receiver} from "../../interface/eip/IERC1155Receiver.sol";
import {IERC2981} from "../../interface/eip/IERC2981.sol";
<<<<<<< HEAD

import {ERC1155InitializableStorage} from "../../storage/core/ERC1155InitializableStorage.sol";
=======
>>>>>>> 68138bea

abstract contract ERC1155Initializable is
    Initializable,
    IERC1155,
    IERC1155Supply,
    IERC1155MetadataURI,
    IERC1155CustomErrors,
    IERC2981
{
    /*//////////////////////////////////////////////////////////////
                               STORAGE
    //////////////////////////////////////////////////////////////*/

    /// @notice The name of the token collection.
    string private name_;
    /// @notice The symbol of the token collection.
    string private symbol_;
    /**
     *  @notice Token ID => total circulating supply of tokens with that ID.
     */
    mapping(uint256 => uint256) private totalSupply_;
    /// @notice Mapping from owner address to ID to amount of owned tokens with that ID.
    mapping(address => mapping(uint256 => uint256)) private balanceOf_;
    /// @notice Mapping from owner to operator approvals.
    mapping(address => mapping(address => bool)) private isApprovedForAll_;

    /*//////////////////////////////////////////////////////////////
                               CONSTRUCTOR
    //////////////////////////////////////////////////////////////*/

    constructor() {
        _disableInitializers();
    }

    /// @dev Initializes the contract with collection name and symbol.
    function __ERC1155_init(string memory _name, string memory _symbol) internal onlyInitializing {
        name_ = _name;
        symbol_ = _symbol;
    }

    /*//////////////////////////////////////////////////////////////
                            VIEW FUNCTIONS
    //////////////////////////////////////////////////////////////*/

    /// @notice The name of the token.
    function name() public view virtual returns (string memory) {
        return name_;
    }

    /// @notice The symbol of the token.
    function symbol() public view virtual returns (string memory) {
        return symbol_;
    }

    /// @notice Returns whether an operator is approved to transfer any NFTs of the owner.
    function isApprovedForAll(address _owner, address _operator) public view virtual override returns (bool) {
        return isApprovedForAll_[_owner][_operator];
    }

    /**
     *  @notice Returns the total quantity of NFTs owned by an address.
     *  @param _owner The address to query the balance of
     *  @return balance The number of NFTs owned by the queried address
     */
    function balanceOf(address _owner, uint256 _tokenId) public view virtual returns (uint256) {
        return balanceOf_[_owner][_tokenId];
    }

    function balanceOfBatch(address[] calldata _owners, uint256[] calldata _tokenIds)
        external
        view
        returns (uint256[] memory _balances)
    {
        if (_owners.length != _tokenIds.length) {
            revert ERC1155ArrayLengthMismatch();
        }

        _balances = new uint256[](_owners.length);

        // Unchecked because the only math done is incrementing
        // the array index counter which cannot possibly overflow.
        unchecked {
            for (uint256 i = 0; i < _owners.length; ++i) {
                _balances[i] = balanceOf_[_owners[i]][_tokenIds[i]];
            }
        }
    }

    /**
     *  @notice Returns the total circulating supply of NFTs.
     *  @return supply The total circulating supply of NFTs
     */
    function totalSupply(uint256 _tokenId) public view virtual returns (uint256) {
        return totalSupply_[_tokenId];
    }

    /**
     *  @notice Returns whether the contract implements an interface with the given interface ID.
     *  @param _interfaceId The interface ID of the interface to check for
     */
    function supportsInterface(bytes4 _interfaceId) public view virtual returns (bool) {
        return _interfaceId == 0x01ffc9a7 // ERC165 Interface ID for ERC165
            || _interfaceId == 0xd9b67a26 // ERC165 Interface ID for ERC1155
            || _interfaceId == 0x0e89341c; // ERC165 Interface ID for ERC1155MetadataURI
    }

    /*//////////////////////////////////////////////////////////////
                            EXTERNAL FUNCTIONS
    //////////////////////////////////////////////////////////////*/

    /**
     *  @notice Approves or revokes approval from an operator to transfer or issue approval for all of the caller's NFTs.
     *  @param _operator The address to approve or revoke approval from
     *  @param _approved Whether the operator is approved
     */
    function setApprovalForAll(address _operator, bool _approved) public virtual {
        isApprovedForAll_[msg.sender][_operator] = _approved;

        emit ApprovalForAll(msg.sender, _operator, _approved);
    }

    /**
     *  @notice Transfers ownership of an NFT from one address to another. If transfer is recipient is a smart contract,
     *          checks if recipient implements ERC1155Receiver interface and calls the `onERC1155Received` function.
     *  @param _from The address to transfer from
     *  @param _to The address to transfer to
     *  @param _tokenId The token ID of the NFT
     *  @param _value Total number of NFTs with that id
     *  @param _data data
     */
    function safeTransferFrom(address _from, address _to, uint256 _tokenId, uint256 _value, bytes calldata _data)
        public
        virtual
    {
<<<<<<< HEAD
        ERC1155InitializableStorage.Data storage data = ERC1155InitializableStorage.data();

        if (msg.sender != _from && !data.isApprovedForAll[_from][msg.sender]) {
=======
        if (msg.sender != _from && !isApprovedForAll_[_from][msg.sender]) {
>>>>>>> 68138bea
            revert ERC1155NotApprovedOrOwner(msg.sender);
        }

        balanceOf_[_from][_tokenId] -= _value;
        balanceOf_[_to][_tokenId] += _value;

        emit TransferSingle(msg.sender, _from, _to, _tokenId, _value);

        if (
            _to.code.length == 0
                ? _to == address(0)
                : IERC1155Receiver(_to).onERC1155Received(msg.sender, _from, _tokenId, _value, _data)
                    != IERC1155Receiver.onERC1155Received.selector
        ) {
            revert ERC1155UnsafeRecipient(_to);
        }
    }

    /**
     *  @notice Transfers ownership of tokens from one address to another. If transfer is recipient is a smart contract,
     *          checks if recipient implements ERC1155Receiver interface and calls the `onERC1155Received` function.
     *  @param _from The address to transfer from
     *  @param _to The address to transfer to
     *  @param _tokenIds The token IDs of the NFT
     *  @param _values Total amounts of NFTs with those ids
     *  @param _data data
     */
    function safeBatchTransferFrom(
        address _from,
        address _to,
        uint256[] calldata _tokenIds,
        uint256[] calldata _values,
        bytes calldata _data
    ) public virtual {
        if (_tokenIds.length != _values.length) {
            revert ERC1155ArrayLengthMismatch();
        }

        if (msg.sender != _from && !isApprovedForAll_[_from][msg.sender]) {
            revert ERC1155NotApprovedOrOwner(msg.sender);
        }

        // Storing these outside the loop saves ~15 gas per iteration.
        uint256 id;
        uint256 value;

        for (uint256 i = 0; i < _tokenIds.length;) {
            id = _tokenIds[i];
            value = _values[i];

            balanceOf_[_from][id] -= value;
            balanceOf_[_to][id] += value;

            // An array can't have a total length
            // larger than the max uint256 value.
            unchecked {
                ++i;
            }
        }

        emit TransferBatch(msg.sender, _from, _to, _tokenIds, _values);

        if (
            _to.code.length == 0
                ? _to == address(0)
                : IERC1155Receiver(_to).onERC1155BatchReceived(msg.sender, _from, _tokenIds, _values, _data)
                    != IERC1155Receiver.onERC1155BatchReceived.selector
        ) {
            revert ERC1155UnsafeRecipient(_to);
        }
    }

    /*//////////////////////////////////////////////////////////////
                        INTERNAL FUNCTIONS
    //////////////////////////////////////////////////////////////*/

    function _mint(address _to, uint256 _tokenId, uint256 _value, bytes memory _data) internal virtual {
<<<<<<< HEAD
        ERC1155InitializableStorage.data().balanceOf[_to][_tokenId] += _value;
        ERC1155InitializableStorage.data().totalSupply[_tokenId] += _value;
=======
        balanceOf_[_to][_tokenId] += _value;
        totalSupply_[_tokenId] += _value;
>>>>>>> 68138bea

        emit TransferSingle(msg.sender, address(0), _to, _tokenId, _value);

        if (
            _to.code.length == 0
                ? _to == address(0)
                : IERC1155Receiver(_to).onERC1155Received(msg.sender, address(0), _tokenId, _value, _data)
                    != IERC1155Receiver.onERC1155Received.selector
        ) {
            revert ERC1155UnsafeRecipient(_to);
        }
    }

    function _burn(address _from, uint256 _tokenId, uint256 _value) internal virtual {
        if (_from == address(0)) {
            revert ERC1155BurnFromZeroAddress();
        }

        uint256 balance = balanceOf_[_from][_tokenId];

        if (balance < _value) {
            revert ERC1155NotBalance(_from, _tokenId, _value);
        }

        unchecked {
            balanceOf_[_from][_tokenId] -= _value;
            totalSupply_[_tokenId] -= _value;
        }

        emit TransferSingle(msg.sender, _from, address(0), _tokenId, _value);
    }
}<|MERGE_RESOLUTION|>--- conflicted
+++ resolved
@@ -9,11 +9,6 @@
 import {IERC1155CustomErrors} from "../../interface/errors/IERC1155CustomErrors.sol";
 import {IERC1155Receiver} from "../../interface/eip/IERC1155Receiver.sol";
 import {IERC2981} from "../../interface/eip/IERC2981.sol";
-<<<<<<< HEAD
-
-import {ERC1155InitializableStorage} from "../../storage/core/ERC1155InitializableStorage.sol";
-=======
->>>>>>> 68138bea
 
 abstract contract ERC1155Initializable is
     Initializable,
@@ -148,13 +143,7 @@
         public
         virtual
     {
-<<<<<<< HEAD
-        ERC1155InitializableStorage.Data storage data = ERC1155InitializableStorage.data();
-
-        if (msg.sender != _from && !data.isApprovedForAll[_from][msg.sender]) {
-=======
         if (msg.sender != _from && !isApprovedForAll_[_from][msg.sender]) {
->>>>>>> 68138bea
             revert ERC1155NotApprovedOrOwner(msg.sender);
         }
 
@@ -232,13 +221,8 @@
     //////////////////////////////////////////////////////////////*/
 
     function _mint(address _to, uint256 _tokenId, uint256 _value, bytes memory _data) internal virtual {
-<<<<<<< HEAD
-        ERC1155InitializableStorage.data().balanceOf[_to][_tokenId] += _value;
-        ERC1155InitializableStorage.data().totalSupply[_tokenId] += _value;
-=======
         balanceOf_[_to][_tokenId] += _value;
         totalSupply_[_tokenId] += _value;
->>>>>>> 68138bea
 
         emit TransferSingle(msg.sender, address(0), _to, _tokenId, _value);
 
