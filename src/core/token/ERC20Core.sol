// SPDX-License-Identifier: Apache-2.0
pragma solidity ^0.8.0;

<<<<<<< HEAD
import { IERC7572 } from "../../interface/eip/IERC7572.sol";
import { IERC20CoreCustomErrors } from "../../interface/errors/IERC20CoreCustomErrors.sol";
import { IERC20Hook } from "../../interface/hook/IERC20Hook.sol";
import { IERC20HookInstaller } from "../../interface/hook/IERC20HookInstaller.sol";
import { IInitCall } from "../../interface/common/IInitCall.sol";
import { ERC20Initializable } from "./ERC20Initializable.sol";
import { IHook, HookInstaller } from "../../hook/HookInstaller.sol";
import { Initializable } from "../../common/Initializable.sol";
import { Permission } from "../../common/Permission.sol";

import { ERC20CoreStorage } from "../../storage/core/ERC20CoreStorage.sol";
=======
import {IERC7572} from "../../interface/eip/IERC7572.sol";
import {IERC20CoreCustomErrors} from "../../interface/errors/IERC20CoreCustomErrors.sol";
import {IERC20Extension} from "../../interface/extension/IERC20Extension.sol";
import {IERC20ExtensionInstaller} from "../../interface/extension/IERC20ExtensionInstaller.sol";
import {IInitCall} from "../../interface/common/IInitCall.sol";
import {ERC20Initializable} from "./ERC20Initializable.sol";
import {IExtension, ExtensionInstaller} from "../../extension/ExtensionInstaller.sol";
import {Initializable} from "../../common/Initializable.sol";
import {Permission} from "../../common/Permission.sol";

import {ERC20CoreStorage} from "../../storage/core/ERC20CoreStorage.sol";
>>>>>>> 073d3211

contract ERC20Core is
    Initializable,
    ERC20Initializable,
    ExtensionInstaller,
    Permission,
    IInitCall,
    IERC20ExtensionInstaller,
    IERC20CoreCustomErrors,
    IERC7572
{
    /*//////////////////////////////////////////////////////////////
                                  CONSTANTS
    //////////////////////////////////////////////////////////////*/

    /// @notice Bits representing the before mint extension.
    uint256 public constant BEFORE_MINT_FLAG = 2 ** 1;

    /// @notice Bits representing the before transfer extension.
    uint256 public constant BEFORE_TRANSFER_FLAG = 2 ** 2;

    /// @notice Bits representing the before burn extension.
    uint256 public constant BEFORE_BURN_FLAG = 2 ** 3;

    /// @notice Bits representing the before approve extension.
    uint256 public constant BEFORE_APPROVE_FLAG = 2 ** 4;

    /// @notice The EIP-2612 permit typehash.
    bytes32 private constant PERMIT_TYPEHASH =
        keccak256("Permit(address owner,address spender,uint256 value,uint256 nonce,uint256 deadline)");

    /*//////////////////////////////////////////////////////////////
                      CONSTRUCTOR + INITIALIZE
    //////////////////////////////////////////////////////////////*/

    constructor() {
        _disableInitializers();
    }

    /**
     *  @notice Initializes the ERC-20 Core contract.
     *  @param _extensions The extensions to install.
     *  @param _defaultAdmin The default admin for the contract.
     *  @param _name The name of the token collection.
     *  @param _symbol The symbol of the token collection.
     *  @param _uri Contract URI.
     */
    function initialize(
        InitCall calldata _initCall,
        address[] memory _extensions,
        address _defaultAdmin,
        string memory _name,
        string memory _symbol,
        string memory _uri
    ) external initializer {
        _setupContractURI(_uri);
        __ERC20_init(_name, _symbol);
        _setupRole(_defaultAdmin, ADMIN_ROLE_BITS);

        uint256 len = _extensions.length;
        for (uint256 i = 0; i < len; i++) {
            _installExtension(IExtension(_extensions[i]));
        }

        if (_initCall.target != address(0)) {
            // solhint-disable-next-line avoid-low-level-calls
            (bool success, bytes memory returnData) = _initCall.target.call{ value: _initCall.value }(_initCall.data);
            if (!success) {
                if (returnData.length > 0) {
                    // solhint-disable-next-line no-inline-assembly
                    assembly {
                        revert(add(returnData, 32), mload(returnData))
                    }
                } else {
                    revert ERC20CoreInitializationFailed();
                }
            }
        }
    }

    /*//////////////////////////////////////////////////////////////
                              VIEW FUNCTIONS
      //////////////////////////////////////////////////////////////*/

    /// @notice Returns all of the contract's extensions and their implementations.
    function getAllExtensions() external view returns (ERC20Extensions memory extensions) {
        extensions = ERC20Extensions({
            beforeMint: getExtensionImplementation(BEFORE_MINT_FLAG),
            beforeTransfer: getExtensionImplementation(BEFORE_TRANSFER_FLAG),
            beforeBurn: getExtensionImplementation(BEFORE_BURN_FLAG),
            beforeApprove: getExtensionImplementation(BEFORE_APPROVE_FLAG)
        });
    }

    /**
     *  @notice Returns the contract URI of the contract.
     *  @return uri The contract URI of the contract.
     */
    function contractURI() external view override returns (string memory) {
        return ERC20CoreStorage.data().contractURI;
    }

    /*//////////////////////////////////////////////////////////////
                          EXTERNAL FUNCTIONS
      //////////////////////////////////////////////////////////////*/

    /**
     *  @notice Sets the contract URI of the contract.
     *  @dev Only callable by contract admin.
     *  @param _uri The contract URI to set.
     */
    function setContractURI(string memory _uri) external onlyAuthorized(ADMIN_ROLE_BITS) {
        _setupContractURI(_uri);
    }

    /**
     *  @notice Burns tokens.
     *  @dev Calls the beforeBurn extension. Skips calling the extension if it doesn't exist.
     *  @param _amount The amount of tokens to burn.
     *  @param _encodedBeforeBurnArgs ABI encoded arguments to pass to the beforeBurn extension.
     */
    function burn(uint256 _amount, bytes memory _encodedBeforeBurnArgs) external {
        _beforeBurn(msg.sender, _amount, _encodedBeforeBurnArgs);
        _burn(msg.sender, _amount);
    }

    /**
     *  @notice Mints tokens. Calls the beforeMint extension.
     *  @dev Reverts if beforeMint extension is absent or unsuccessful.
     *  @param _to The address to mint the tokens to.
     *  @param _amount The amount of tokens to mint.
     *  @param _encodedBeforeMintArgs ABI encoded arguments to pass to the beforeMint extension.
     */
    function mint(address _to, uint256 _amount, bytes memory _encodedBeforeMintArgs) external payable {
        uint256 quantityToMint = _beforeMint(_to, _amount, _encodedBeforeMintArgs);
        _mint(_to, quantityToMint);
    }

    /**
     *  @notice Transfers tokens from a sender to a recipient.
     *  @param _from The address to transfer tokens from.
     *  @param _to The address to transfer tokens to.
     *  @param _amount The quantity of tokens to transfer.
     */
    function transferFrom(address _from, address _to, uint256 _amount) public override returns (bool) {
        _beforeTransfer(_from, _to, _amount);
        return super.transferFrom(_from, _to, _amount);
    }

    /**
     *  @notice Approves a spender to spend tokens on behalf of an owner.
     *  @param _spender The address to approve spending on behalf of the token owner.
     *  @param _amount The quantity of tokens to approve.
     */
    function approve(address _spender, uint256 _amount) public override returns (bool) {
        _beforeApprove(msg.sender, _spender, _amount);
        return super.approve(_spender, _amount);
    }

    /*//////////////////////////////////////////////////////////////
                          EIP 2612 related functions
      //////////////////////////////////////////////////////////////*/

    /**
     * @notice Sets allowance based on token owner's signed approval.
     *
     * See https://eips.ethereum.org/EIPS/eip-2612#specification[relevant EIP
     * section].
     *
     *  @param _owner The account approving the tokens
     *  @param _spender The address to approve
     *  @param _value Amount of tokens to approve
     */
    function permit(
        address _owner,
        address _spender,
        uint256 _value,
        uint256 _deadline,
        uint8 _v,
        bytes32 _r,
        bytes32 _s
    ) public {
        if (_deadline < block.timestamp) {
            revert ERC20PermitDeadlineExpired();
        }

        // Unchecked because the only math done is incrementing
        // the owner's nonce which cannot realistically overflow.
        unchecked {
            address recoveredAddress = ecrecover(
                keccak256(
                    abi.encodePacked(
                        "\x19\x01",
                        computeDomainSeparator(),
                        keccak256(
                            abi.encode(
                                PERMIT_TYPEHASH,
                                _owner,
                                _spender,
                                _value,
                                ERC20CoreStorage.data().nonces[_owner]++,
                                _deadline
                            )
                        )
                    )
                ),
                _v,
                _r,
                _s
            );

            if (recoveredAddress == address(0) || recoveredAddress != _owner) {
                revert ERC20PermitInvalidSigner();
            }

            super._approve(_owner, _spender, _value);
        }
    }

    /**
     * @notice Returns the current nonce for token owner.
     *
     * See https://eips.ethereum.org/EIPS/eip-2612#specification[relevant EIP
     * section].
     */
    function nonces(address owner) external view returns (uint256) {
        return ERC20CoreStorage.data().nonces[owner];
    }

    /**
     * @notice Returns the domain separator used in the encoding of the signature for permit.
     *
     * See https://eips.ethereum.org/EIPS/eip-2612#specification[relevant EIP
     * section].
     */
    function DOMAIN_SEPARATOR() public view virtual returns (bytes32) {
        return computeDomainSeparator();
    }

    /*//////////////////////////////////////////////////////////////
                              INTERNAL FUNCTIONS
    //////////////////////////////////////////////////////////////*/

    /// @dev Returns the domain separator used in the encoding of the signature for permit.
    function computeDomainSeparator() internal view returns (bytes32) {
        return
            keccak256(
                abi.encode(
                    keccak256("EIP712Domain(string name,string version,uint256 chainId,address verifyingContract)"),
                    keccak256(bytes(name())),
                    keccak256("1"),
                    block.chainid,
                    address(this)
                )
            );
    }

    /// @dev Sets contract URI
    function _setupContractURI(string memory _uri) internal {
        ERC20CoreStorage.data().contractURI = _uri;
        emit ContractURIUpdated();
    }

    /// @dev Returns whether the given caller can update extensions.
    function _canUpdateExtensions(address _caller) internal view override returns (bool) {
        return hasRole(_caller, ADMIN_ROLE_BITS);
    }

    /// @dev Should return the max flag that represents a extension.
    function _maxExtensionFlag() internal pure override returns (uint256) {
        return BEFORE_APPROVE_FLAG;
    }

    /*//////////////////////////////////////////////////////////////
                          EXTENSIONS INTERNAL FUNCTIONS
      //////////////////////////////////////////////////////////////*/

<<<<<<< HEAD
    /// @dev Calls the beforeMint hook.
    function _beforeMint(
        address _to,
        uint256 _amount,
        bytes memory _data
    ) internal virtual returns (uint256 quantityToMint) {
        address hook = getHookImplementation(BEFORE_MINT_FLAG);

        if (hook != address(0)) {
            quantityToMint = IERC20Hook(hook).beforeMint{ value: msg.value }(_to, _amount, _data);
=======
    /// @dev Calls the beforeMint extension.
    function _beforeMint(address _to, uint256 _amount, bytes memory _data)
        internal
        virtual
        returns (uint256 quantityToMint)
    {
        address extension = getExtensionImplementation(BEFORE_MINT_FLAG);

        if (extension != address(0)) {
            quantityToMint = IERC20Extension(extension).beforeMint{value: msg.value}(_to, _amount, _data);
>>>>>>> 073d3211
        } else {
            revert ERC20CoreMintingDisabled();
        }
    }

    /// @dev Calls the beforeTransfer extension, if installed.
    function _beforeTransfer(address _from, address _to, uint256 _amount) internal virtual {
        address extension = getExtensionImplementation(BEFORE_TRANSFER_FLAG);

        if (extension != address(0)) {
            IERC20Extension(extension).beforeTransfer(_from, _to, _amount);
        }
    }

    /// @dev Calls the beforeBurn extension, if installed.
    function _beforeBurn(address _from, uint256 _amount, bytes memory _encodedBeforeBurnArgs) internal virtual {
        address extension = getExtensionImplementation(BEFORE_BURN_FLAG);

        if (extension != address(0)) {
            IERC20Extension(extension).beforeBurn(_from, _amount, _encodedBeforeBurnArgs);
        }
    }

    /// @dev Calls the beforeApprove extension, if installed.
    function _beforeApprove(address _from, address _to, uint256 _amount) internal virtual {
        address extension = getExtensionImplementation(BEFORE_APPROVE_FLAG);

        if (extension != address(0)) {
            IERC20Extension(extension).beforeApprove(_from, _to, _amount);
        }
    }
}<|MERGE_RESOLUTION|>--- conflicted
+++ resolved
@@ -1,31 +1,17 @@
 // SPDX-License-Identifier: Apache-2.0
 pragma solidity ^0.8.0;
 
-<<<<<<< HEAD
 import { IERC7572 } from "../../interface/eip/IERC7572.sol";
 import { IERC20CoreCustomErrors } from "../../interface/errors/IERC20CoreCustomErrors.sol";
-import { IERC20Hook } from "../../interface/hook/IERC20Hook.sol";
-import { IERC20HookInstaller } from "../../interface/hook/IERC20HookInstaller.sol";
+import { IERC20Extension } from "../../interface/extension/IERC20Extension.sol";
+import { IERC20ExtensionInstaller } from "../../interface/extension/IERC20ExtensionInstaller.sol";
 import { IInitCall } from "../../interface/common/IInitCall.sol";
 import { ERC20Initializable } from "./ERC20Initializable.sol";
-import { IHook, HookInstaller } from "../../hook/HookInstaller.sol";
+import { IExtension, ExtensionInstaller } from "../../extension/ExtensionInstaller.sol";
 import { Initializable } from "../../common/Initializable.sol";
 import { Permission } from "../../common/Permission.sol";
 
 import { ERC20CoreStorage } from "../../storage/core/ERC20CoreStorage.sol";
-=======
-import {IERC7572} from "../../interface/eip/IERC7572.sol";
-import {IERC20CoreCustomErrors} from "../../interface/errors/IERC20CoreCustomErrors.sol";
-import {IERC20Extension} from "../../interface/extension/IERC20Extension.sol";
-import {IERC20ExtensionInstaller} from "../../interface/extension/IERC20ExtensionInstaller.sol";
-import {IInitCall} from "../../interface/common/IInitCall.sol";
-import {ERC20Initializable} from "./ERC20Initializable.sol";
-import {IExtension, ExtensionInstaller} from "../../extension/ExtensionInstaller.sol";
-import {Initializable} from "../../common/Initializable.sol";
-import {Permission} from "../../common/Permission.sol";
-
-import {ERC20CoreStorage} from "../../storage/core/ERC20CoreStorage.sol";
->>>>>>> 073d3211
 
 contract ERC20Core is
     Initializable,
@@ -303,29 +289,16 @@
                           EXTENSIONS INTERNAL FUNCTIONS
       //////////////////////////////////////////////////////////////*/
 
-<<<<<<< HEAD
-    /// @dev Calls the beforeMint hook.
+    /// @dev Calls the beforeMint extension.
     function _beforeMint(
         address _to,
         uint256 _amount,
         bytes memory _data
     ) internal virtual returns (uint256 quantityToMint) {
-        address hook = getHookImplementation(BEFORE_MINT_FLAG);
-
-        if (hook != address(0)) {
-            quantityToMint = IERC20Hook(hook).beforeMint{ value: msg.value }(_to, _amount, _data);
-=======
-    /// @dev Calls the beforeMint extension.
-    function _beforeMint(address _to, uint256 _amount, bytes memory _data)
-        internal
-        virtual
-        returns (uint256 quantityToMint)
-    {
         address extension = getExtensionImplementation(BEFORE_MINT_FLAG);
 
         if (extension != address(0)) {
-            quantityToMint = IERC20Extension(extension).beforeMint{value: msg.value}(_to, _amount, _data);
->>>>>>> 073d3211
+            quantityToMint = IERC20Extension(extension).beforeMint{ value: msg.value }(_to, _amount, _data);
         } else {
             revert ERC20CoreMintingDisabled();
         }
