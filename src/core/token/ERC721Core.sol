--- conflicted
+++ resolved
@@ -10,16 +10,13 @@
 import {IERC7572} from "../../interface/eip/IERC7572.sol";
 import {IERC721HookInstaller} from "../../interface/hook/IERC721HookInstaller.sol";
 import {IERC721Hook} from "../../interface/hook/IERC721Hook.sol";
-<<<<<<< HEAD
 import {IERC7572} from "../../interface/eip/IERC7572.sol";
 
-contract ERC721Core is ERC721AQueryable, HookInstaller, Ownable, Multicallable, IERC7572, IERC721HookInstaller {
-=======
 import {IMintRequest} from "../../interface/common/IMintRequest.sol";
 import {IBurnRequest} from "../../interface/common/IBurnRequest.sol";
 
 contract ERC721Core is
-    ERC721,
+    ERC721AQueryable,
     HookInstaller,
     Ownable,
     Multicallable,
@@ -28,7 +25,6 @@
     IMintRequest,
     IBurnRequest
 {
->>>>>>> 3820093e
     /*//////////////////////////////////////////////////////////////
                                 CONSTANTS
     //////////////////////////////////////////////////////////////*/
@@ -220,18 +216,9 @@
      *  @dev Reverts if beforeMint hook is absent or unsuccessful.
      *  @param _mintRequest The request to mint tokens.
      */
-<<<<<<< HEAD
-    function mint(address _to, uint256 _quantity, bytes memory _encodedBeforeMintArgs) external payable {
-        (, uint256 quantityToMint) = _beforeMint(_to, _quantity, _encodedBeforeMintArgs);
-        _mint(_to, quantityToMint);
-=======
     function mint(MintRequest calldata _mintRequest) external payable {
-        (uint256 startTokenId, uint256 quantityToMint) = _beforeMint(_mintRequest);
-        for (uint256 i = 0; i < quantityToMint; i++) {
-            _mint(_mintRequest.minter, startTokenId + i);
-        }
-        totalSupply_ += quantityToMint;
->>>>>>> 3820093e
+        (, uint256 quantityToMint) = _beforeMint(_mintRequest);
+        _mint(_mintRequest.minter, quantityToMint);
     }
 
     /**
@@ -239,16 +226,9 @@
      *  @dev Calls the beforeBurn hook. Skips calling the hook if it doesn't exist.
      *  @param _burnRequest The request to burn a token.
      */
-<<<<<<< HEAD
-    function burn(uint256 _tokenId, bytes memory _encodedBeforeBurnArgs) external {
-        _beforeBurn(ownerOf(_tokenId), _tokenId, _encodedBeforeBurnArgs);
-        _burn(_tokenId, true);
-=======
     function burn(BurnRequest calldata _burnRequest) external {
         _beforeBurn(_burnRequest);
-        _burn(msg.sender, _burnRequest.tokenId);
-        totalSupply_--;
->>>>>>> 3820093e
+        _burn(_burnRequest.tokenId, true);
     }
 
     /**
