// SPDX-License-Identifier: Apache-2.0
pragma solidity ^0.8.0;

import {Initializable} from "@solady/utils/Initializable.sol";

import {IERC721} from "../../interface/eip/IERC721.sol";
import {IERC721Supply} from "../../interface/eip/IERC721Supply.sol";
import {IERC721Metadata} from "../../interface/eip/IERC721Metadata.sol";
import {IERC721CustomErrors} from "../../interface/errors/IERC721CustomErrors.sol";
import {IERC721Receiver} from "../../interface/eip/IERC721Receiver.sol";
import {IERC2981} from "../../interface/eip/IERC2981.sol";
<<<<<<< HEAD

import {ERC721InitializableStorage} from "../../storage/core/ERC721InitializableStorage.sol";
=======
>>>>>>> 68138bea

abstract contract ERC721Initializable is
    Initializable,
    IERC721,
    IERC721Supply,
    IERC721Metadata,
    IERC721CustomErrors,
    IERC2981
{
    /*//////////////////////////////////////////////////////////////
                                STORAGE
    //////////////////////////////////////////////////////////////*/

    /// @notice The name of the token collection.
    string private name_;
    /// @notice The symbol of the token collection.
    string private symbol_;
    /**
     *  @notice The total circulating supply of NFTs.
     *  @dev Initialized as `1` in `initialize` to save on `mint` gas.
     */
    uint256 private totalSupply_;
    /// @notice Mapping from token ID to TokenData i.e. owner and metadata source.
    mapping(uint256 => address) private ownerOf_;
    /// @notice Mapping from owner address to number of owned token.
    mapping(address => uint256) private balanceOf_;
    /// @notice Mapping from token ID to approved spender address.
    mapping(uint256 => address) private getApproved_;
    /// @notice Mapping from owner to operator approvals.
    mapping(address => mapping(address => bool)) private isApprovedForAll_;

    /*//////////////////////////////////////////////////////////////
                               CONSTRUCTOR
    //////////////////////////////////////////////////////////////*/

    constructor() {
        _disableInitializers();
    }

    /// @dev Initializes the contract with collection name and symbol.
    function __ERC721_init(string memory _name, string memory _symbol) internal onlyInitializing {
        name_ = _name;
        symbol_ = _symbol;
        totalSupply_ = 1;
    }

    /*//////////////////////////////////////////////////////////////
                            VIEW FUNCTIONS
    //////////////////////////////////////////////////////////////*/

    /// @notice The name of the token.
    function name() public view virtual override returns (string memory) {
        return name_;
    }

    /// @notice The symbol of the token.
    function symbol() public view virtual override returns (string memory) {
        return symbol_;
    }

    /// @notice Returns the address of the approved spender of a token.
    function getApproved(uint256 _id) public view virtual override returns (address) {
        return getApproved_[_id];
    }

    /// @notice Returns whether the caller is approved to transfer any of the owner's NFTs.
    function isApprovedForAll(address _owner, address _operator) public view virtual override returns (bool) {
        return isApprovedForAll_[_owner][_operator];
    }

    /**
     *  @notice Returns the owner of an NFT.
     *  @dev Throws if the NFT does not exist.
     *  @param _id The token ID of the NFT.
     *  @return owner The address of the owner of the NFT.
     */
    function ownerOf(uint256 _id) public view virtual returns (address owner) {
        if ((owner = ownerOf_[_id]) == address(0)) {
            revert ERC721NotMinted(_id);
        }
    }

    /**
     *  @notice Returns the total quantity of NFTs owned by an address.
     *  @param _owner The address to query the balance of
     *  @return balance The number of NFTs owned by the queried address
     */
    function balanceOf(address _owner) public view virtual returns (uint256) {
        if (_owner == address(0)) {
            revert ERC721ZeroAddress();
        }
        return balanceOf_[_owner];
    }

    /**
     *  @notice Returns the total circulating supply of NFTs.
     *  @return supply The total circulating supply of NFTs
     */
    function totalSupply() public view virtual returns (uint256) {
        return totalSupply_ - 1; // We initialize totalSupply as `1` in `initialize` to save on `mint` gas.
    }

    /**
     *  @notice Returns whether the contract implements an interface with the given interface ID.
     *  @param _interfaceId The interface ID of the interface to check for
     */
    function supportsInterface(bytes4 _interfaceId) public view virtual returns (bool) {
        return _interfaceId == 0x01ffc9a7 // ERC165 Interface ID for ERC165
            || _interfaceId == 0x80ac58cd; // ERC165 Interface ID for ERC721
    }

    /*//////////////////////////////////////////////////////////////
                            EXTERNAL FUNCTIONS
    //////////////////////////////////////////////////////////////*/

    /**
     *  @notice Approves an address to transfer a specific NFT. Reverts if caller is not owner or approved operator.
     *  @param _spender The address to approve
     *  @param _id The token ID of the NFT
     */
    function approve(address _spender, uint256 _id) public virtual {
        address owner = ownerOf_[_id];

        if (msg.sender != owner && !isApprovedForAll_[owner][msg.sender]) {
            revert ERC721NotApproved(msg.sender, _id);
        }

        getApproved_[_id] = _spender;

        emit Approval(owner, _spender, _id);
    }

    /**
     *  @notice Approves or revokes approval from an operator to transfer or issue approval for all of the caller's NFTs.
     *  @param _operator The address to approve or revoke approval from
     *  @param _approved Whether the operator is approved
     */
    function setApprovalForAll(address _operator, bool _approved) public virtual {
        isApprovedForAll_[msg.sender][_operator] = _approved;

        emit ApprovalForAll(msg.sender, _operator, _approved);
    }

    /**
     *  @notice Transfers ownership of an NFT from one address to another.
     *  @param _from The address to transfer from
     *  @param _to The address to transfer to
     *  @param _id The token ID of the NFT
     */
    function transferFrom(address _from, address _to, uint256 _id) public virtual {
<<<<<<< HEAD
        ERC721InitializableStorage.Data storage data = ERC721InitializableStorage.data();

        if (_from != data.ownerOf[_id]) {
=======
        if (_from != ownerOf_[_id]) {
>>>>>>> 68138bea
            revert ERC721NotOwner(_from, _id);
        }

        if (_to == address(0)) {
            revert ERC721InvalidRecipient();
        }

        if (msg.sender != _from && !isApprovedForAll_[_from][msg.sender] && msg.sender != getApproved_[_id]) {
            revert ERC721NotApproved(msg.sender, _id);
        }

        // Underflow of the sender's balance is impossible because we check for
        // ownership above and the recipient's balance can't realistically overflow.
        unchecked {
            balanceOf_[_from]--;

            balanceOf_[_to]++;
        }

        ownerOf_[_id] = _to;

        delete getApproved_[_id];

        emit Transfer(_from, _to, _id);
    }

    /**
     *  @notice Transfers ownership of an NFT from one address to another. If transfer is recipient is a smart contract,
     *          checks if recipient implements ERC721Receiver interface and calls the `onERC721Received` function.
     *  @param _from The address to transfer from
     *  @param _to The address to transfer to
     *  @param _id The token ID of the NFT
     */
    function safeTransferFrom(address _from, address _to, uint256 _id) public virtual {
        transferFrom(_from, _to, _id);

        if (
            _to.code.length != 0
                && IERC721Receiver(_to).onERC721Received(msg.sender, _from, _id, "")
                    != IERC721Receiver.onERC721Received.selector
        ) {
            revert ERC721UnsafeRecipient(_to);
        }
    }

    /**
     *  @notice Transfers ownership of an NFT from one address to another. If transfer is recipient is a smart contract,
     *          checks if recipient implements ERC721Receiver interface and calls the `onERC721Received` function.
     *  @param _from The address to transfer from
     *  @param _to The address to transfer to
     *  @param _id The token ID of the NFT
     *  @param _data Additional data passed onto the `onERC721Received` call to the recipient
     */
    function safeTransferFrom(address _from, address _to, uint256 _id, bytes calldata _data) public virtual {
        transferFrom(_from, _to, _id);

        if (
            _to.code.length != 0
                && IERC721Receiver(_to).onERC721Received(msg.sender, _from, _id, _data)
                    != IERC721Receiver.onERC721Received.selector
        ) {
            revert ERC721UnsafeRecipient(_to);
        }
    }

    /*//////////////////////////////////////////////////////////////
                        INTERNAL FUNCTIONS
    //////////////////////////////////////////////////////////////*/

    /**
     *  @dev Mints a given quantity of NFTs to an owner address
     *  @param _to The address to mint NFTs to
     *  @param _startId The token ID of the first NFT to mint
     *  @param _quantity The quantity of NFTs to mint
     */
    function _mint(address _to, uint256 _startId, uint256 _quantity) internal virtual {
        if (_to == address(0)) {
            revert ERC721InvalidRecipient();
        }

        uint256 endId = _startId + _quantity;

        // Counter overflow is incredibly unrealistic.
        unchecked {
            balanceOf_[_to] += _quantity;
            totalSupply_ += _quantity;
        }

        for (uint256 id = _startId; id < endId; id++) {
            if (ownerOf_[id] != address(0)) {
                revert ERC721AlreadyMinted(id);
            }

            ownerOf_[id] = _to;

            emit Transfer(address(0), _to, id);
        }
    }

    /**
     *  @dev Burns an NFT
     *  @param _id The token ID of the NFT to burn
     */
    function _burn(uint256 _id) internal virtual {
        address owner = ownerOf_[_id];

        if (owner == address(0)) {
            revert ERC721NotMinted(_id);
        }

        // Ownership check above ensures no underflow.
        unchecked {
            balanceOf_[owner]--;
            totalSupply_--;
        }

        delete ownerOf_[_id];
        delete getApproved_[_id];

        emit Transfer(owner, address(0), _id);
    }
}<|MERGE_RESOLUTION|>--- conflicted
+++ resolved
@@ -9,11 +9,6 @@
 import {IERC721CustomErrors} from "../../interface/errors/IERC721CustomErrors.sol";
 import {IERC721Receiver} from "../../interface/eip/IERC721Receiver.sol";
 import {IERC2981} from "../../interface/eip/IERC2981.sol";
-<<<<<<< HEAD
-
-import {ERC721InitializableStorage} from "../../storage/core/ERC721InitializableStorage.sol";
-=======
->>>>>>> 68138bea
 
 abstract contract ERC721Initializable is
     Initializable,
@@ -164,13 +159,7 @@
      *  @param _id The token ID of the NFT
      */
     function transferFrom(address _from, address _to, uint256 _id) public virtual {
-<<<<<<< HEAD
-        ERC721InitializableStorage.Data storage data = ERC721InitializableStorage.data();
-
-        if (_from != data.ownerOf[_id]) {
-=======
         if (_from != ownerOf_[_id]) {
->>>>>>> 68138bea
             revert ERC721NotOwner(_from, _id);
         }
 
