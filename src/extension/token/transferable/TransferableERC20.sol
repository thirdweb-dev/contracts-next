--- conflicted
+++ resolved
@@ -11,17 +11,10 @@
         keccak256(abi.encode(uint256(keccak256("token.transferable")) - 1)) & ~bytes32(uint256(0xff));
 
     struct Data {
-<<<<<<< HEAD
         // whether transfers are enabled
         bool transferEnabled;
         // from/to/operator address => bool, whether transfer is enabled
-        mapping(address => bool) transferrerAllowed;
-=======
-        // token => whether transfers are enabled
-        mapping(address => bool) transferEnabled;
-        // token => from/to/operator address => bool, whether transfer is enabled
-        mapping(address => mapping(address => bool)) transferEnabledFor;
->>>>>>> 8192ba8a
+        mapping(address => bool) transferEnabledFor;
     }
 
     function data() internal pure returns (Data storage data_) {
@@ -65,11 +58,6 @@
     //////////////////////////////////////////////////////////////*/
 
     /// @notice Callback function for ERC20.transfer
-<<<<<<< HEAD
-    function beforeTransferERC20(address from, address to, uint256) external virtual returns (bytes memory) {
-        TransferableStorage.Data storage data = _transferableStorage();
-        bool isOperatorAllowed = data.transferrerAllowed[from] || data.transferrerAllowed[to];
-=======
     function beforeTransferERC20(address caller, address from, address to, uint256)
         external
         virtual
@@ -78,9 +66,8 @@
     {
         address token = msg.sender;
         TransferableStorage.Data storage data = _transferableStorage();
-        bool isOperatorAllowed = data.transferEnabledFor[token][caller] || data.transferEnabledFor[token][from]
-            || data.transferEnabledFor[token][to];
->>>>>>> 8192ba8a
+        bool isOperatorAllowed = data.transferEnabledFor[caller] || data.transferEnabledFor[from]
+            || data.transferEnabledFor[to];
 
         if (!isOperatorAllowed && !data.transferEnabled) {
             revert TransferDisabled();
@@ -96,15 +83,9 @@
         return _transferableStorage().transferEnabled;
     }
 
-<<<<<<< HEAD
-    /// @notice Returns whether transfers is enabled for the transferrer for the token.
-    function isTransferEnabledFor(address transferrer) external view returns (bool) {
-        return _transferableStorage().transferrerAllowed[transferrer];
-=======
     /// @notice Returns whether transfers is enabled for the target address for the token.
     function isTransferEnabledFor(address target) external view returns (bool) {
-        return _transferableStorage().transferEnabledFor[msg.sender][target];
->>>>>>> 8192ba8a
+        return _transferableStorage().transferEnabledFor[target];
     }
 
     /// @notice Set transferability for a token.
@@ -112,16 +93,10 @@
         _transferableStorage().transferEnabled = enableTransfer;
     }
 
-<<<<<<< HEAD
-    /// @notice Set transferability for an operator for a token.
-    function setTransferableFor(address transferrer, bool enableTransfer) external {
-        _transferableStorage().transferrerAllowed[transferrer] = enableTransfer;
-=======
     /// @notice Set transferability for an address for a token.
     function setTransferableFor(address target, bool enableTransfer) external {
         address token = msg.sender;
-        _transferableStorage().transferEnabledFor[token][target] = enableTransfer;
->>>>>>> 8192ba8a
+        _transferableStorage().transferEnabledFor[target] = enableTransfer;
     }
 
     /*//////////////////////////////////////////////////////////////
