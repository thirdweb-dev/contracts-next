// SPDX-License-Identifier: Apache-2.0
pragma solidity ^0.8.0;

import { IFeeConfig } from "../../interface/common/IFeeConfig.sol";
import { IPermission } from "../../interface/common/IPermission.sol";
import { ERC721Hook } from "../ERC721Hook.sol";
import { MerkleProofLib } from "../../lib/MerkleProofLib.sol";
import { SafeTransferLib } from "../../lib/SafeTransferLib.sol";

contract AllowlistMintHookERC721 is IFeeConfig, ERC721Hook {
  /*//////////////////////////////////////////////////////////////
                               STRUCTS
    //////////////////////////////////////////////////////////////*/

  /**
   *  @notice The claim conditions for minting a token.
   *  @param price The price of minting one token.
   *  @param availableSupply The number of tokens that can be minted.
   *  @param allowlistMerkleRoot The allowlist of minters who are eligible to mint tokens
   */
  struct ClaimCondition {
    uint256 price;
    uint256 availableSupply;
    bytes32 allowlistMerkleRoot;
  }

  /*//////////////////////////////////////////////////////////////
                               EVENTS
    //////////////////////////////////////////////////////////////*/

  /// @notice Emitted when the claim condition for a given token is updated.
  event ClaimConditionUpdate(
    address indexed token,
    ClaimCondition claimCondition
  );

  /// @notice Emitted when the next token ID to mint is updated.
  event NextTokenIdUpdate(address indexed token, uint256 nextTokenIdToMint);

  /*//////////////////////////////////////////////////////////////
                               ERRORS
    //////////////////////////////////////////////////////////////*/

  /// @notice Emitted when caller is not token core admin.
  error AllowlistMintHookNotAuthorized();

  /// @notice Emitted on an attempt to mint when there is no more available supply to mint.
  error AllowlistMintHookNotEnoughSupply(address token);

  /// @notice Emitted on an attempt to mint when the claimer is not in the allowlist.
  error AllowlistMintHookNotInAllowlist(address token, address claimer);

  /// @notice Emitted when incorrect native token value is sent.
  error AllowlistMintHookIncorrectValueSent();

  /*//////////////////////////////////////////////////////////////
                               CONSTANTS
    //////////////////////////////////////////////////////////////*/

  /// @notice The bits that represent the admin role.
  uint96 public constant ADMIN_ROLE_BITS = 2 ** 1;

  /// @notice The address considered as native token.
  address public constant NATIVE_TOKEN =
    0xEeeeeEeeeEeEeeEeEeEeeEEEeeeeEeeeeeeeEEeE;

  /*//////////////////////////////////////////////////////////////
                               STORAGE
    //////////////////////////////////////////////////////////////*/

  /// @notice Mapping from token => the next token ID to mint.
  mapping(address => uint256) private _nextTokenIdToMint;

  /// @notice Mapping from token => the claim conditions for minting the token.
  mapping(address => ClaimCondition) public claimCondition;

  /// @notice Mapping from token => fee config for the token.
  mapping(address => FeeConfig) private _feeConfig;

  /*//////////////////////////////////////////////////////////////
                               MODIFIER
    //////////////////////////////////////////////////////////////*/

  /// @notice Checks whether the caller is an admin of the given token.
  modifier onlyAdmin(address _token) {
    if (!IPermission(_token).hasRole(msg.sender, ADMIN_ROLE_BITS)) {
      revert AllowlistMintHookNotAuthorized();
    }
    _;
  }

  /*//////////////////////////////////////////////////////////////
                                CONSTRUCTOR
  //////////////////////////////////////////////////////////////*/

  constructor(address _admin) ERC721Hook(_admin) {
    _disableInitializers();
  }

  /*//////////////////////////////////////////////////////////////
                            VIEW FUNCTIONS
    //////////////////////////////////////////////////////////////*/

  /// @notice Returns all hook functions implemented by this hook contract.
  function getHooks() external pure returns (uint256 hooksImplemented) {
    hooksImplemented = BEFORE_MINT_FLAG;
  }

  /// @notice Returns the signature of the arguments expected by the beforeMint hook.
  function getBeforeMintArgSignature()
    external
    pure
    override
    returns (string memory argSignature)
  {
    argSignature = "bytes32[]";
  }

  /// @notice Returns the next token ID to mint for a given token.
  function getNextTokenIdToMint(
    address _token
  ) external view returns (uint256) {
    return _nextTokenIdToMint[_token];
  }

  /// @notice Returns the fee config for a token.
  function getFeeConfig(
    address _token
  ) external view returns (FeeConfig memory) {
    return _feeConfig[_token];
  }

  /*//////////////////////////////////////////////////////////////
                            BEFORE MINT HOOK
    //////////////////////////////////////////////////////////////*/

  /**
   *  @notice The beforeMint hook that is called by a core token before minting a token.
   *  @param _claimer The address that is minting tokens.
   *  @param _quantity The quantity of tokens to mint.
   *  @param _encodedArgs The encoded arguments for the beforeMint hook.
   *  @return tokenIdToMint The start tokenId to mint.
   *  @return quantityToMint The quantity of tokens to mint.
   */
  function beforeMint(
    address _claimer,
    uint256 _quantity,
    bytes memory _encodedArgs
  )
    external
    payable
    override
    returns (uint256 tokenIdToMint, uint256 quantityToMint)
  {
    address token = msg.sender;

    ClaimCondition memory condition = claimCondition[token];

    if (condition.availableSupply == 0) {
      revert AllowlistMintHookNotEnoughSupply(token);
    }

    if (condition.allowlistMerkleRoot != bytes32(0)) {
      bytes32[] memory allowlistProof = abi.decode(_encodedArgs, (bytes32[]));

      bool isAllowlisted = MerkleProofLib.verify(
        allowlistProof,
        condition.allowlistMerkleRoot,
        keccak256(abi.encodePacked(_claimer))
      );
      if (!isAllowlisted) {
        revert AllowlistMintHookNotInAllowlist(token, _claimer);
      }
    }

    tokenIdToMint = _nextTokenIdToMint[token]++;
    quantityToMint = _quantity;

    claimCondition[token].availableSupply -= _quantity;

<<<<<<< HEAD
    _collectPrice(condition.price * _quantity);
  }
=======
    /**
     *  @notice The beforeMint hook that is called by a core token before minting a token.
     *  @param _claimer The address that is minting tokens.
     *  @param _quantity The quantity of tokens to mint.
     *  @param _encodedArgs The encoded arguments for the beforeMint hook.
     *  @return tokenIdToMint The start tokenId to mint.
     *  @return quantityToMint The quantity of tokens to mint.
     */
    function beforeMint(
        address _claimer,
        uint256 _quantity,
        bytes memory _encodedArgs
    ) external payable override returns (uint256 tokenIdToMint, uint256 quantityToMint) {
        address token = msg.sender;

        ClaimCondition memory condition = claimCondition[token];

        if (condition.availableSupply == 0) {
            revert AllowlistMintHookNotEnoughSupply(token);
        }

        if (condition.allowlistMerkleRoot != bytes32(0)) {
            bytes32[] memory allowlistProof = abi.decode(_encodedArgs, (bytes32[]));

            bool isAllowlisted = MerkleProofLib.verify(
                allowlistProof,
                condition.allowlistMerkleRoot,
                keccak256(abi.encodePacked(_claimer))
            );
            if (!isAllowlisted) {
                revert AllowlistMintHookNotInAllowlist(token, _claimer);
            }
        }

        tokenIdToMint = _nextTokenIdToMint[token]++;
        quantityToMint = _quantity;

        claimCondition[token].availableSupply -= _quantity;

        _collectPrice(condition.price * _quantity);
    }
>>>>>>> 4ad7a76c

  /*//////////////////////////////////////////////////////////////
                            EXTERNAL FUNCTIONS
    //////////////////////////////////////////////////////////////*/

  /**
   *  @notice Sets the next token ID to mint for a given token.
   *  @dev Only callable by an admin of the given token.
   *  @param _token The token to set the next token ID to mint for.
   *  @param _nextIdToMint The next token ID to mint.
   */
  function setNextIdToMint(
    address _token,
    uint256 _nextIdToMint
  ) external onlyAdmin(_token) {
    _nextTokenIdToMint[_token] = _nextIdToMint;
    emit NextTokenIdUpdate(_token, _nextIdToMint);
  }

  /**
   *  @notice Sets the claim condition for a given token.
   *  @dev Only callable by an admin of the given token.
   *  @param _token The token to set the claim condition for.
   *  @param _claimCondition The claim condition to set.
   */
  function setClaimCondition(
    address _token,
    ClaimCondition memory _claimCondition
  ) public onlyAdmin(_token) {
    claimCondition[_token] = _claimCondition;
    emit ClaimConditionUpdate(_token, _claimCondition);
  }

  /**
   *  @notice Sets the fee config for a given token.
   *  @param _token The token address.
   *  @param _config The fee config for the token.
   */
  function setFeeConfig(
    address _token,
    FeeConfig memory _config
  ) external onlyAdmin(_token) {
    _feeConfig[_token] = _config;
    emit FeeConfigUpdate(_token, _config);
  }

  /*//////////////////////////////////////////////////////////////
                            INTERNAL FUNCTIONS
    //////////////////////////////////////////////////////////////*/

  /// @dev Distributes the sale value of minting a token.
  function _collectPrice(uint256 _totalPrice) internal {
    if (msg.value != _totalPrice) {
      revert AllowlistMintHookIncorrectValueSent();
    }
    if (_totalPrice == 0) {
      return;
    }

    address token = msg.sender;
    FeeConfig memory feeConfig = _feeConfig[token];

    uint256 platformFees = (_totalPrice * feeConfig.platformFeeBps) / 10_000;

    if (msg.value != _totalPrice) {
      revert AllowlistMintHookIncorrectValueSent();
    }
    if (platformFees > 0) {
      SafeTransferLib.safeTransferETH(
        feeConfig.platformFeeRecipient,
        platformFees
      );
    }
    SafeTransferLib.safeTransferETH(
      feeConfig.primarySaleRecipient,
      _totalPrice - platformFees
    );
  }
}<|MERGE_RESOLUTION|>--- conflicted
+++ resolved
@@ -8,180 +8,119 @@
 import { SafeTransferLib } from "../../lib/SafeTransferLib.sol";
 
 contract AllowlistMintHookERC721 is IFeeConfig, ERC721Hook {
-  /*//////////////////////////////////////////////////////////////
+    /*//////////////////////////////////////////////////////////////
                                STRUCTS
     //////////////////////////////////////////////////////////////*/
 
-  /**
-   *  @notice The claim conditions for minting a token.
-   *  @param price The price of minting one token.
-   *  @param availableSupply The number of tokens that can be minted.
-   *  @param allowlistMerkleRoot The allowlist of minters who are eligible to mint tokens
-   */
-  struct ClaimCondition {
-    uint256 price;
-    uint256 availableSupply;
-    bytes32 allowlistMerkleRoot;
-  }
-
-  /*//////////////////////////////////////////////////////////////
+    /**
+     *  @notice The claim conditions for minting a token.
+     *  @param price The price of minting one token.
+     *  @param availableSupply The number of tokens that can be minted.
+     *  @param allowlistMerkleRoot The allowlist of minters who are eligible to mint tokens
+     */
+    struct ClaimCondition {
+        uint256 price;
+        uint256 availableSupply;
+        bytes32 allowlistMerkleRoot;
+    }
+
+    /*//////////////////////////////////////////////////////////////
                                EVENTS
     //////////////////////////////////////////////////////////////*/
 
-  /// @notice Emitted when the claim condition for a given token is updated.
-  event ClaimConditionUpdate(
-    address indexed token,
-    ClaimCondition claimCondition
-  );
-
-  /// @notice Emitted when the next token ID to mint is updated.
-  event NextTokenIdUpdate(address indexed token, uint256 nextTokenIdToMint);
-
-  /*//////////////////////////////////////////////////////////////
+    /// @notice Emitted when the claim condition for a given token is updated.
+    event ClaimConditionUpdate(address indexed token, ClaimCondition claimCondition);
+
+    /// @notice Emitted when the next token ID to mint is updated.
+    event NextTokenIdUpdate(address indexed token, uint256 nextTokenIdToMint);
+
+    /*//////////////////////////////////////////////////////////////
                                ERRORS
     //////////////////////////////////////////////////////////////*/
 
-  /// @notice Emitted when caller is not token core admin.
-  error AllowlistMintHookNotAuthorized();
-
-  /// @notice Emitted on an attempt to mint when there is no more available supply to mint.
-  error AllowlistMintHookNotEnoughSupply(address token);
-
-  /// @notice Emitted on an attempt to mint when the claimer is not in the allowlist.
-  error AllowlistMintHookNotInAllowlist(address token, address claimer);
-
-  /// @notice Emitted when incorrect native token value is sent.
-  error AllowlistMintHookIncorrectValueSent();
-
-  /*//////////////////////////////////////////////////////////////
+    /// @notice Emitted when caller is not token core admin.
+    error AllowlistMintHookNotAuthorized();
+
+    /// @notice Emitted on an attempt to mint when there is no more available supply to mint.
+    error AllowlistMintHookNotEnoughSupply(address token);
+
+    /// @notice Emitted on an attempt to mint when the claimer is not in the allowlist.
+    error AllowlistMintHookNotInAllowlist(address token, address claimer);
+
+    /// @notice Emitted when incorrect native token value is sent.
+    error AllowlistMintHookIncorrectValueSent();
+
+    /*//////////////////////////////////////////////////////////////
                                CONSTANTS
     //////////////////////////////////////////////////////////////*/
 
-  /// @notice The bits that represent the admin role.
-  uint96 public constant ADMIN_ROLE_BITS = 2 ** 1;
-
-  /// @notice The address considered as native token.
-  address public constant NATIVE_TOKEN =
-    0xEeeeeEeeeEeEeeEeEeEeeEEEeeeeEeeeeeeeEEeE;
-
-  /*//////////////////////////////////////////////////////////////
+    /// @notice The bits that represent the admin role.
+    uint96 public constant ADMIN_ROLE_BITS = 2 ** 1;
+
+    /// @notice The address considered as native token.
+    address public constant NATIVE_TOKEN = 0xEeeeeEeeeEeEeeEeEeEeeEEEeeeeEeeeeeeeEEeE;
+
+    /*//////////////////////////////////////////////////////////////
                                STORAGE
     //////////////////////////////////////////////////////////////*/
 
-  /// @notice Mapping from token => the next token ID to mint.
-  mapping(address => uint256) private _nextTokenIdToMint;
-
-  /// @notice Mapping from token => the claim conditions for minting the token.
-  mapping(address => ClaimCondition) public claimCondition;
-
-  /// @notice Mapping from token => fee config for the token.
-  mapping(address => FeeConfig) private _feeConfig;
-
-  /*//////////////////////////////////////////////////////////////
+    /// @notice Mapping from token => the next token ID to mint.
+    mapping(address => uint256) private _nextTokenIdToMint;
+
+    /// @notice Mapping from token => the claim conditions for minting the token.
+    mapping(address => ClaimCondition) public claimCondition;
+
+    /// @notice Mapping from token => fee config for the token.
+    mapping(address => FeeConfig) private _feeConfig;
+
+    /*//////////////////////////////////////////////////////////////
                                MODIFIER
     //////////////////////////////////////////////////////////////*/
 
-  /// @notice Checks whether the caller is an admin of the given token.
-  modifier onlyAdmin(address _token) {
-    if (!IPermission(_token).hasRole(msg.sender, ADMIN_ROLE_BITS)) {
-      revert AllowlistMintHookNotAuthorized();
-    }
-    _;
-  }
-
-  /*//////////////////////////////////////////////////////////////
+    /// @notice Checks whether the caller is an admin of the given token.
+    modifier onlyAdmin(address _token) {
+        if (!IPermission(_token).hasRole(msg.sender, ADMIN_ROLE_BITS)) {
+            revert AllowlistMintHookNotAuthorized();
+        }
+        _;
+    }
+
+    /*//////////////////////////////////////////////////////////////
                                 CONSTRUCTOR
   //////////////////////////////////////////////////////////////*/
 
-  constructor(address _admin) ERC721Hook(_admin) {
-    _disableInitializers();
-  }
-
-  /*//////////////////////////////////////////////////////////////
+    constructor(address _admin) ERC721Hook(_admin) {
+        _disableInitializers();
+    }
+
+    /*//////////////////////////////////////////////////////////////
                             VIEW FUNCTIONS
     //////////////////////////////////////////////////////////////*/
 
-  /// @notice Returns all hook functions implemented by this hook contract.
-  function getHooks() external pure returns (uint256 hooksImplemented) {
-    hooksImplemented = BEFORE_MINT_FLAG;
-  }
-
-  /// @notice Returns the signature of the arguments expected by the beforeMint hook.
-  function getBeforeMintArgSignature()
-    external
-    pure
-    override
-    returns (string memory argSignature)
-  {
-    argSignature = "bytes32[]";
-  }
-
-  /// @notice Returns the next token ID to mint for a given token.
-  function getNextTokenIdToMint(
-    address _token
-  ) external view returns (uint256) {
-    return _nextTokenIdToMint[_token];
-  }
-
-  /// @notice Returns the fee config for a token.
-  function getFeeConfig(
-    address _token
-  ) external view returns (FeeConfig memory) {
-    return _feeConfig[_token];
-  }
-
-  /*//////////////////////////////////////////////////////////////
+    /// @notice Returns all hook functions implemented by this hook contract.
+    function getHooks() external pure returns (uint256 hooksImplemented) {
+        hooksImplemented = BEFORE_MINT_FLAG;
+    }
+
+    /// @notice Returns the signature of the arguments expected by the beforeMint hook.
+    function getBeforeMintArgSignature() external pure override returns (string memory argSignature) {
+        argSignature = "bytes32[]";
+    }
+
+    /// @notice Returns the next token ID to mint for a given token.
+    function getNextTokenIdToMint(address _token) external view returns (uint256) {
+        return _nextTokenIdToMint[_token];
+    }
+
+    /// @notice Returns the fee config for a token.
+    function getFeeConfig(address _token) external view returns (FeeConfig memory) {
+        return _feeConfig[_token];
+    }
+
+    /*//////////////////////////////////////////////////////////////
                             BEFORE MINT HOOK
     //////////////////////////////////////////////////////////////*/
 
-  /**
-   *  @notice The beforeMint hook that is called by a core token before minting a token.
-   *  @param _claimer The address that is minting tokens.
-   *  @param _quantity The quantity of tokens to mint.
-   *  @param _encodedArgs The encoded arguments for the beforeMint hook.
-   *  @return tokenIdToMint The start tokenId to mint.
-   *  @return quantityToMint The quantity of tokens to mint.
-   */
-  function beforeMint(
-    address _claimer,
-    uint256 _quantity,
-    bytes memory _encodedArgs
-  )
-    external
-    payable
-    override
-    returns (uint256 tokenIdToMint, uint256 quantityToMint)
-  {
-    address token = msg.sender;
-
-    ClaimCondition memory condition = claimCondition[token];
-
-    if (condition.availableSupply == 0) {
-      revert AllowlistMintHookNotEnoughSupply(token);
-    }
-
-    if (condition.allowlistMerkleRoot != bytes32(0)) {
-      bytes32[] memory allowlistProof = abi.decode(_encodedArgs, (bytes32[]));
-
-      bool isAllowlisted = MerkleProofLib.verify(
-        allowlistProof,
-        condition.allowlistMerkleRoot,
-        keccak256(abi.encodePacked(_claimer))
-      );
-      if (!isAllowlisted) {
-        revert AllowlistMintHookNotInAllowlist(token, _claimer);
-      }
-    }
-
-    tokenIdToMint = _nextTokenIdToMint[token]++;
-    quantityToMint = _quantity;
-
-    claimCondition[token].availableSupply -= _quantity;
-
-<<<<<<< HEAD
-    _collectPrice(condition.price * _quantity);
-  }
-=======
     /**
      *  @notice The beforeMint hook that is called by a core token before minting a token.
      *  @param _claimer The address that is minting tokens.
@@ -223,83 +162,67 @@
 
         _collectPrice(condition.price * _quantity);
     }
->>>>>>> 4ad7a76c
-
-  /*//////////////////////////////////////////////////////////////
+
+    /*//////////////////////////////////////////////////////////////
                             EXTERNAL FUNCTIONS
     //////////////////////////////////////////////////////////////*/
 
-  /**
-   *  @notice Sets the next token ID to mint for a given token.
-   *  @dev Only callable by an admin of the given token.
-   *  @param _token The token to set the next token ID to mint for.
-   *  @param _nextIdToMint The next token ID to mint.
-   */
-  function setNextIdToMint(
-    address _token,
-    uint256 _nextIdToMint
-  ) external onlyAdmin(_token) {
-    _nextTokenIdToMint[_token] = _nextIdToMint;
-    emit NextTokenIdUpdate(_token, _nextIdToMint);
-  }
-
-  /**
-   *  @notice Sets the claim condition for a given token.
-   *  @dev Only callable by an admin of the given token.
-   *  @param _token The token to set the claim condition for.
-   *  @param _claimCondition The claim condition to set.
-   */
-  function setClaimCondition(
-    address _token,
-    ClaimCondition memory _claimCondition
-  ) public onlyAdmin(_token) {
-    claimCondition[_token] = _claimCondition;
-    emit ClaimConditionUpdate(_token, _claimCondition);
-  }
-
-  /**
-   *  @notice Sets the fee config for a given token.
-   *  @param _token The token address.
-   *  @param _config The fee config for the token.
-   */
-  function setFeeConfig(
-    address _token,
-    FeeConfig memory _config
-  ) external onlyAdmin(_token) {
-    _feeConfig[_token] = _config;
-    emit FeeConfigUpdate(_token, _config);
-  }
-
-  /*//////////////////////////////////////////////////////////////
+    /**
+     *  @notice Sets the next token ID to mint for a given token.
+     *  @dev Only callable by an admin of the given token.
+     *  @param _token The token to set the next token ID to mint for.
+     *  @param _nextIdToMint The next token ID to mint.
+     */
+    function setNextIdToMint(address _token, uint256 _nextIdToMint) external onlyAdmin(_token) {
+        _nextTokenIdToMint[_token] = _nextIdToMint;
+        emit NextTokenIdUpdate(_token, _nextIdToMint);
+    }
+
+    /**
+     *  @notice Sets the claim condition for a given token.
+     *  @dev Only callable by an admin of the given token.
+     *  @param _token The token to set the claim condition for.
+     *  @param _claimCondition The claim condition to set.
+     */
+    function setClaimCondition(address _token, ClaimCondition memory _claimCondition) public onlyAdmin(_token) {
+        claimCondition[_token] = _claimCondition;
+        emit ClaimConditionUpdate(_token, _claimCondition);
+    }
+
+    /**
+     *  @notice Sets the fee config for a given token.
+     *  @param _token The token address.
+     *  @param _config The fee config for the token.
+     */
+    function setFeeConfig(address _token, FeeConfig memory _config) external onlyAdmin(_token) {
+        _feeConfig[_token] = _config;
+        emit FeeConfigUpdate(_token, _config);
+    }
+
+    /*//////////////////////////////////////////////////////////////
                             INTERNAL FUNCTIONS
     //////////////////////////////////////////////////////////////*/
 
-  /// @dev Distributes the sale value of minting a token.
-  function _collectPrice(uint256 _totalPrice) internal {
-    if (msg.value != _totalPrice) {
-      revert AllowlistMintHookIncorrectValueSent();
-    }
-    if (_totalPrice == 0) {
-      return;
-    }
-
-    address token = msg.sender;
-    FeeConfig memory feeConfig = _feeConfig[token];
-
-    uint256 platformFees = (_totalPrice * feeConfig.platformFeeBps) / 10_000;
-
-    if (msg.value != _totalPrice) {
-      revert AllowlistMintHookIncorrectValueSent();
-    }
-    if (platformFees > 0) {
-      SafeTransferLib.safeTransferETH(
-        feeConfig.platformFeeRecipient,
-        platformFees
-      );
-    }
-    SafeTransferLib.safeTransferETH(
-      feeConfig.primarySaleRecipient,
-      _totalPrice - platformFees
-    );
-  }
+    /// @dev Distributes the sale value of minting a token.
+    function _collectPrice(uint256 _totalPrice) internal {
+        if (msg.value != _totalPrice) {
+            revert AllowlistMintHookIncorrectValueSent();
+        }
+        if (_totalPrice == 0) {
+            return;
+        }
+
+        address token = msg.sender;
+        FeeConfig memory feeConfig = _feeConfig[token];
+
+        uint256 platformFees = (_totalPrice * feeConfig.platformFeeBps) / 10_000;
+
+        if (msg.value != _totalPrice) {
+            revert AllowlistMintHookIncorrectValueSent();
+        }
+        if (platformFees > 0) {
+            SafeTransferLib.safeTransferETH(feeConfig.platformFeeRecipient, platformFees);
+        }
+        SafeTransferLib.safeTransferETH(feeConfig.primarySaleRecipient, _totalPrice - platformFees);
+    }
 }