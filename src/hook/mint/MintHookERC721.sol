// SPDX-License-Identifier: Apache-2.0
pragma solidity ^0.8.0;

import { IFeeConfig } from "../../interface/common/IFeeConfig.sol";
import { IPermission } from "../../interface/common/IPermission.sol";
import { IClaimCondition } from "../../interface/common/IClaimCondition.sol";
import { IMintRequest } from "../../interface/common/IMintRequest.sol";

import { ERC721Hook } from "../ERC721Hook.sol";
import { EIP712 } from "../../common/EIP712.sol";

import { ECDSA } from "../../lib/ECDSA.sol";
import { MerkleProofLib } from "../../lib/MerkleProofLib.sol";
import { SafeTransferLib } from "../../lib/SafeTransferLib.sol";

<<<<<<< HEAD
contract MintHookERC721 is
  IFeeConfig,
  IMintRequest,
  IClaimCondition,
  EIP712,
  ERC721Hook
{
  using ECDSA for bytes32;

  /*//////////////////////////////////////////////////////////////
=======
contract MintHookERC721 is IFeeConfig, IMintRequest, IClaimCondition, EIP712, ERC721Hook {
    using ECDSA for bytes32;

    /*//////////////////////////////////////////////////////////////
>>>>>>> 4ad7a76c
                               CONSTANTS
    //////////////////////////////////////////////////////////////*/

  /// @notice The bits that represent the admin role.
  uint96 public constant ADMIN_ROLE_BITS = 2 ** 1;

  /// @notice The address considered as native token.
  address public constant NATIVE_TOKEN =
    0xEeeeeEeeeEeEeeEeEeEeeEEEeeeeEeeeeeeeEEeE;

<<<<<<< HEAD
  /// @notice The EIP-712 typehash for the mint request struct.
  bytes32 private constant TYPEHASH =
    keccak256(
      "MintRequest(address token,uint256 tokenId,address minter,uint256 quantity,uint256 pricePerToken,address currency,bytes32[] allowlistProof,bytes permissionSignature,uint128 sigValidityStartTimestamp,uint128 sigValidityEndTimestamp,bytes32 sigUid)"
    );
=======
    /// @notice The EIP-712 typehash for the mint request struct.
    bytes32 private constant TYPEHASH =
        keccak256(
            "MintRequest(address token,uint256 tokenId,address minter,uint256 quantity,uint256 pricePerToken,address currency,bytes32[] allowlistProof,bytes permissionSignature,uint128 sigValidityStartTimestamp,uint128 sigValidityEndTimestamp,bytes32 sigUid)"
        );
>>>>>>> 4ad7a76c

  /*//////////////////////////////////////////////////////////////
                               EVENTS
    //////////////////////////////////////////////////////////////*/

  /// @notice Emitted when the claim condition for a given token is updated.
  event ClaimConditionUpdate(
    address indexed token,
    ClaimCondition condition,
    bool resetEligibility
  );

  /// @notice Emitted when the next token ID to mint is updated.
  event NextTokenIdUpdate(address indexed token, uint256 nextTokenIdToMint);

  /*//////////////////////////////////////////////////////////////
                               ERRORS
    //////////////////////////////////////////////////////////////*/

  /// @notice Emitted when caller is not token.
  error MintHookNotToken();

  /// @notice Emitted when caller is not token core admin.
  error MintHookNotAuthorized();

  /// @notice Emitted when minting invalid quantity.
  error MintHookInvalidQuantity(uint256 quantityToMint);

  /// @notice Emitted when minting with incorrect price.
  error MintHookInvalidPrice(uint256 expectedPrice, uint256 actualPrice);

  /// @notice Emittted when minting with invalid currency.
  error MintHookInvalidCurrency(
    address expectedCurrency,
    address actualCurrency
  );

  /// @notice Emitted when maximum available supply has been minted.
  error MintHookMaxSupplyClaimed();

  /// @notice Emitted when minter not in allowlist.
  error MintHookNotInAllowlist();

  /// @notice Emitted when the claim condition has not started yet.
  error MintHookMintNotStarted();

  /// @notice Emitted when minting to an invalid recipient.
  error MintHookInvalidRecipient();

  /*//////////////////////////////////////////////////////////////
                               STORAGE
    //////////////////////////////////////////////////////////////*/

  /// @notice Mapping from token => the next token ID to mint.
  mapping(address => uint256) private _nextTokenIdToMint;

  /// @notice Mapping from token => fee config for the token.
  mapping(address => FeeConfig) private _feeConfig;

  /// @notice Mapping from token => the claim conditions for minting the token.
  mapping(address => ClaimCondition) private _claimCondition;

<<<<<<< HEAD
  /// @notice Mapping from hash(claimer, conditionID) => supply claimed by wallet.
  mapping(bytes32 => uint256) private _supplyClaimedByWallet;
=======
    /// @notice Mapping from hash(claimer, conditionID) => supply claimed by wallet.
    mapping(bytes32 => uint256) private _supplyClaimedByWallet;
>>>>>>> 4ad7a76c

  /// @notice Mapping from token => condition ID.
  mapping(address => bytes32) private _conditionId;

  /// @dev Mapping from permissioned mint request UID => whether the mint request is processed.
  mapping(bytes32 => bool) private _uidUsed;

  /*//////////////////////////////////////////////////////////////
                               MODIFIER
    //////////////////////////////////////////////////////////////*/

  /// @notice Checks whether the caller is an admin of the given token.
  modifier onlyAdmin(address _token) {
    if (!IPermission(_token).hasRole(msg.sender, ADMIN_ROLE_BITS)) {
      revert MintHookNotAuthorized();
    }
    _;
  }

  /*//////////////////////////////////////////////////////////////
                                CONSTRUCTOR
  //////////////////////////////////////////////////////////////*/

  constructor(address _admin) ERC721Hook(_admin) {
    _disableInitializers();
  }

  /*//////////////////////////////////////////////////////////////
                            VIEW FUNCTIONS
    //////////////////////////////////////////////////////////////*/

  /// @notice Returns all hook functions implemented by this hook contract.
  function getHooks() external pure returns (uint256 hooksImplemented) {
    hooksImplemented = BEFORE_MINT_FLAG;
  }

  /// @notice Returns the signature of the arguments expected by the beforeMint hook.
  function getBeforeMintArgSignature()
    external
    pure
    override
    returns (string memory argSignature)
  {
    argSignature = "address,uint256,address,uint256,uint256,address,bytes32[],bytes,uint128,uint128,bytes32";
  }

  /// @notice Returns the next token ID to mint for a given token.
  function getNextTokenIdToMint(
    address _token
  ) external view returns (uint256) {
    return _nextTokenIdToMint[_token];
  }

  /**
   *  @notice Verifies that a given claim is valid.
   *
   *  @param _token The token to mint.
   *  @param _claimer The address to mint tokens for.
   *  @param _quantity The quantity of tokens to mint.
   *  @param _pricePerToken The price per token.
   *  @param _currency The currency to pay with.
   *  @param _allowlistProof The proof of the claimer's inclusion in an allowlist, if any.
   *  @return isAllowlisted Whether the claimer is allowlisted.
   */
  function verifyClaim(
    address _token,
    address _claimer,
    uint256 _quantity,
    uint256 _pricePerToken,
    address _currency,
    bytes32[] memory _allowlistProof
  ) public view virtual returns (bool isAllowlisted) {
    ClaimCondition memory currentClaimPhase = _claimCondition[_token];

    if (currentClaimPhase.startTimestamp > block.timestamp) {
      revert MintHookMintNotStarted();
    }

    /*
     * Here `isOverride` implies that if the merkle proof verification fails,
     * the claimer would claim through open claim limit instead of allowlisted limit.
     */
    if (currentClaimPhase.merkleRoot != bytes32(0)) {
      isAllowlisted = MerkleProofLib.verify(
        _allowlistProof,
        currentClaimPhase.merkleRoot,
        keccak256(abi.encodePacked(_claimer))
      );

      if (!isAllowlisted) {
        revert MintHookNotInAllowlist();
      }
    }

    if (_currency != currentClaimPhase.currency) {
      revert MintHookInvalidCurrency(currentClaimPhase.currency, _currency);
    }

<<<<<<< HEAD
    if (_pricePerToken != currentClaimPhase.pricePerToken) {
      revert MintHookInvalidPrice(
        currentClaimPhase.pricePerToken,
        _pricePerToken
      );
    }

    if (
      _quantity == 0 ||
      (_quantity + getSupplyClaimedByWallet(_token, _claimer) >
        currentClaimPhase.quantityLimitPerWallet)
    ) {
      revert MintHookInvalidQuantity(_quantity);
=======
    /**
     *  @notice Verifies that a given claim is valid.
     *
     *  @param _token The token to mint.
     *  @param _claimer The address to mint tokens for.
     *  @param _quantity The quantity of tokens to mint.
     *  @param _pricePerToken The price per token.
     *  @param _currency The currency to pay with.
     *  @param _allowlistProof The proof of the claimer's inclusion in an allowlist, if any.
     *  @return isAllowlisted Whether the claimer is allowlisted.
     */
    function verifyClaim(
        address _token,
        address _claimer,
        uint256 _quantity,
        uint256 _pricePerToken,
        address _currency,
        bytes32[] memory _allowlistProof
    ) public view virtual returns (bool isAllowlisted) {
        ClaimCondition memory currentClaimPhase = _claimCondition[_token];

        if (currentClaimPhase.startTimestamp > block.timestamp) {
            revert MintHookMintNotStarted();
        }

        /*
         * Here `isOverride` implies that if the merkle proof verification fails,
         * the claimer would claim through open claim limit instead of allowlisted limit.
         */
        if (currentClaimPhase.merkleRoot != bytes32(0)) {
            isAllowlisted = MerkleProofLib.verify(
                _allowlistProof,
                currentClaimPhase.merkleRoot,
                keccak256(abi.encodePacked(_claimer))
            );

            if (!isAllowlisted) {
                revert MintHookNotInAllowlist();
            }
        }

        if (_currency != currentClaimPhase.currency) {
            revert MintHookInvalidCurrency(currentClaimPhase.currency, _currency);
        }

        if (_pricePerToken != currentClaimPhase.pricePerToken) {
            revert MintHookInvalidPrice(currentClaimPhase.pricePerToken, _pricePerToken);
        }

        if (
            _quantity == 0 ||
            (_quantity + getSupplyClaimedByWallet(_token, _claimer) > currentClaimPhase.quantityLimitPerWallet)
        ) {
            revert MintHookInvalidQuantity(_quantity);
        }

        if (currentClaimPhase.supplyClaimed + _quantity > currentClaimPhase.maxClaimableSupply) {
            revert MintHookMaxSupplyClaimed();
        }
    }

    /**
     *  @notice Returns whether a mint request is permissioned.
     *
     *  @param _req The mint request to check.
     *  @return isPermissioned Whether the mint request is permissioned.
     */
    function isPermissionedClaim(MintRequest memory _req) public view returns (bool isPermissioned) {
        if (
            _req.permissionSignature.length == 0 ||
            _req.sigValidityStartTimestamp > block.timestamp ||
            block.timestamp > _req.sigValidityEndTimestamp ||
            _uidUsed[_req.sigUid]
        ) {
            return false;
        }

        address signer = _recoverAddress(_req);
        isPermissioned = !IPermission(_req.token).hasRole(signer, ADMIN_ROLE_BITS);
>>>>>>> 4ad7a76c
    }

    if (
      currentClaimPhase.supplyClaimed + _quantity >
      currentClaimPhase.maxClaimableSupply
    ) {
      revert MintHookMaxSupplyClaimed();
    }
  }

  /**
   *  @notice Returns whether a mint request is permissioned.
   *
   *  @param _req The mint request to check.
   *  @return isPermissioned Whether the mint request is permissioned.
   */
  function isPermissionedClaim(
    MintRequest memory _req
  ) public view returns (bool isPermissioned) {
    if (
      _req.permissionSignature.length == 0 ||
      _req.sigValidityStartTimestamp > block.timestamp ||
      block.timestamp > _req.sigValidityEndTimestamp ||
      _uidUsed[_req.sigUid]
    ) {
      return false;
    }

    address signer = _recoverAddress(_req);
    isPermissioned = !IPermission(_req.token).hasRole(signer, ADMIN_ROLE_BITS);
  }

  /**
   *  @notice Returns the claim condition for a given token.
   *  @param _token The token to get the claim condition for.
   *  @param _claimer The address to get the supply claimed for
   */
  function getSupplyClaimedByWallet(
    address _token,
    address _claimer
  ) public view returns (uint256) {
    return
      _supplyClaimedByWallet[
        keccak256(abi.encode(_conditionId[_token], _claimer))
      ];
  }

  /// @notice Returns the fee config for a token.
  function getFeeConfig(
    address _token
  ) external view returns (FeeConfig memory) {
    return _feeConfig[_token];
  }

  /*//////////////////////////////////////////////////////////////
                            BEFORE MINT HOOK
    //////////////////////////////////////////////////////////////*/

<<<<<<< HEAD
  /**
   *  @notice The beforeMint hook that is called by a core token before minting a token.
   *  @param _claimer The address that is minting tokens.
   *  @param _quantity The quantity of tokens to mint.
   *  @param _encodedArgs The encoded arguments for the beforeMint hook.
   *  @return tokenIdToMint The start tokenId to mint.
   *  @return quantityToMint The quantity of tokens to mint.
   */
  function beforeMint(
    address _claimer,
    uint256 _quantity,
    bytes memory _encodedArgs
  )
    external
    payable
    override
    returns (uint256 tokenIdToMint, uint256 quantityToMint)
  {
    MintRequest memory req = abi.decode(_encodedArgs, (MintRequest));

    if (req.token != msg.sender) {
      revert MintHookNotToken();
    }
    if (req.quantity != _quantity) {
      revert MintHookInvalidQuantity(_quantity);
=======
    /**
     *  @notice The beforeMint hook that is called by a core token before minting a token.
     *  @param _claimer The address that is minting tokens.
     *  @param _quantity The quantity of tokens to mint.
     *  @param _encodedArgs The encoded arguments for the beforeMint hook.
     *  @return tokenIdToMint The start tokenId to mint.
     *  @return quantityToMint The quantity of tokens to mint.
     */
    function beforeMint(
        address _claimer,
        uint256 _quantity,
        bytes memory _encodedArgs
    ) external payable override returns (uint256 tokenIdToMint, uint256 quantityToMint) {
        MintRequest memory req = abi.decode(_encodedArgs, (MintRequest));

        if (req.token != msg.sender) {
            revert MintHookNotToken();
        }
        if (req.quantity != _quantity) {
            revert MintHookInvalidQuantity(_quantity);
        }

        if (req.minter != _claimer) {
            revert MintHookInvalidRecipient();
        }

        // Check against active claim condition unless permissioned.
        if (!isPermissionedClaim(req)) {
            verifyClaim(req.token, req.minter, req.quantity, req.pricePerToken, req.currency, req.allowlistProof);
            _claimCondition[req.token].supplyClaimed += req.quantity;
            _supplyClaimedByWallet[keccak256(abi.encode(_conditionId[req.token], req.minter))] += req.quantity;
        } else {
            _uidUsed[req.sigUid] = true;
        }

        tokenIdToMint = _nextTokenIdToMint[req.token]++;
        quantityToMint = req.quantity;

        _collectPrice(req.minter, req.pricePerToken * req.quantity, req.currency);
>>>>>>> 4ad7a76c
    }

    if (req.minter != _claimer) {
      revert MintHookInvalidRecipient();
    }

    // Check against active claim condition unless permissioned.
    if (!isPermissionedClaim(req)) {
      verifyClaim(
        req.token,
        req.minter,
        req.quantity,
        req.pricePerToken,
        req.currency,
        req.allowlistProof
      );
      _claimCondition[req.token].supplyClaimed += req.quantity;
      _supplyClaimedByWallet[
        keccak256(abi.encode(_conditionId[req.token], req.minter))
      ] += req.quantity;
    } else {
      _uidUsed[req.sigUid] = true;
    }

    tokenIdToMint = _nextTokenIdToMint[req.token]++;
    quantityToMint = req.quantity;

    _collectPrice(req.minter, req.pricePerToken * req.quantity, req.currency);
  }

  /*//////////////////////////////////////////////////////////////
                            SETTER FUNCTIONS
    //////////////////////////////////////////////////////////////*/

  /**
   *  @notice Sets the fee config for a given token.
   *  @param _token The token address.
   *  @param _config The fee config for the token.
   */
  function setFeeConfig(
    address _token,
    FeeConfig memory _config
  ) external onlyAdmin(_token) {
    _feeConfig[_token] = _config;
    emit FeeConfigUpdate(_token, _config);
  }

  /**
   *  @notice Sets the next token ID to mint for a given token.
   *  @dev Only callable by an admin of the given token.
   *  @param _token The token to set the next token ID to mint for.
   *  @param _nextIdToMint The next token ID to mint.
   */
  function setNextIdToMint(
    address _token,
    uint256 _nextIdToMint
  ) external onlyAdmin(_token) {
    _nextTokenIdToMint[_token] = _nextIdToMint;
    emit NextTokenIdUpdate(_token, _nextIdToMint);
  }

  /**
   *  @notice Sets the claim condition for a given token.
   *  @dev Only callable by an admin of the given token.
   *  @param _token The token to set the claim condition for.
   *  @param _condition The claim condition to set.
   *  @param _resetClaimEligibility Whether to reset the claim eligibility of all wallets.
   */
  function setClaimCondition(
    address _token,
    ClaimCondition calldata _condition,
    bool _resetClaimEligibility
  ) external onlyAdmin(_token) {
    bytes32 targetConditionId = _conditionId[_token];
    uint256 supplyClaimedAlready = _claimCondition[_token].supplyClaimed;

    if (_resetClaimEligibility) {
      supplyClaimedAlready = 0;
      targetConditionId = keccak256(
        abi.encodePacked(_token, targetConditionId)
      );
    }

<<<<<<< HEAD
    if (supplyClaimedAlready > _condition.maxClaimableSupply) {
      revert MintHookMaxSupplyClaimed();
=======
    /**
     *  @notice Sets the claim condition for a given token.
     *  @dev Only callable by an admin of the given token.
     *  @param _token The token to set the claim condition for.
     *  @param _condition The claim condition to set.
     *  @param _resetClaimEligibility Whether to reset the claim eligibility of all wallets.
     */
    function setClaimCondition(
        address _token,
        ClaimCondition calldata _condition,
        bool _resetClaimEligibility
    ) external onlyAdmin(_token) {
        bytes32 targetConditionId = _conditionId[_token];
        uint256 supplyClaimedAlready = _claimCondition[_token].supplyClaimed;

        if (_resetClaimEligibility) {
            supplyClaimedAlready = 0;
            targetConditionId = keccak256(abi.encodePacked(_token, targetConditionId));
        }

        if (supplyClaimedAlready > _condition.maxClaimableSupply) {
            revert MintHookMaxSupplyClaimed();
        }

        _claimCondition[_token] = ClaimCondition({
            startTimestamp: _condition.startTimestamp,
            endTimestamp: _condition.endTimestamp,
            maxClaimableSupply: _condition.maxClaimableSupply,
            supplyClaimed: supplyClaimedAlready,
            quantityLimitPerWallet: _condition.quantityLimitPerWallet,
            merkleRoot: _condition.merkleRoot,
            pricePerToken: _condition.pricePerToken,
            currency: _condition.currency,
            metadata: _condition.metadata
        });
        _conditionId[_token] = targetConditionId;

        emit ClaimConditionUpdate(_token, _condition, _resetClaimEligibility);
>>>>>>> 4ad7a76c
    }

    _claimCondition[_token] = ClaimCondition({
      startTimestamp: _condition.startTimestamp,
      endTimestamp: _condition.endTimestamp,
      maxClaimableSupply: _condition.maxClaimableSupply,
      supplyClaimed: supplyClaimedAlready,
      quantityLimitPerWallet: _condition.quantityLimitPerWallet,
      merkleRoot: _condition.merkleRoot,
      pricePerToken: _condition.pricePerToken,
      currency: _condition.currency,
      metadata: _condition.metadata
    });
    _conditionId[_token] = targetConditionId;

    emit ClaimConditionUpdate(_token, _condition, _resetClaimEligibility);
  }

  /*//////////////////////////////////////////////////////////////
                            INTERNAL FUNCTIONS
    //////////////////////////////////////////////////////////////*/

<<<<<<< HEAD
  /// @dev Distributes the sale value of minting a token.
  function _collectPrice(
    address _minter,
    uint256 _totalPrice,
    address _currency
  ) internal {
    if (_totalPrice == 0) {
      if (msg.value > 0) {
        revert MintHookInvalidPrice(0, msg.value);
      }
      return;
=======
    /// @dev Distributes the sale value of minting a token.
    function _collectPrice(address _minter, uint256 _totalPrice, address _currency) internal {
        if (_totalPrice == 0) {
            if (msg.value > 0) {
                revert MintHookInvalidPrice(0, msg.value);
            }
            return;
        }

        address token = msg.sender;
        FeeConfig memory feeConfig = _feeConfig[token];

        bool payoutPlatformFees = feeConfig.platformFeeBps > 0 && feeConfig.platformFeeRecipient != address(0);
        uint256 platformFees = 0;

        if (payoutPlatformFees) {
            platformFees = (_totalPrice * feeConfig.platformFeeBps) / 10_000;
        }

        if (_currency == NATIVE_TOKEN) {
            if (msg.value != _totalPrice) {
                revert MintHookInvalidPrice(_totalPrice, msg.value);
            }
            if (payoutPlatformFees) {
                SafeTransferLib.safeTransferETH(feeConfig.platformFeeRecipient, platformFees);
            }
            SafeTransferLib.safeTransferETH(feeConfig.primarySaleRecipient, _totalPrice - platformFees);
        } else {
            if (msg.value > 0) {
                revert MintHookInvalidPrice(0, msg.value);
            }
            if (payoutPlatformFees) {
                SafeTransferLib.safeTransferFrom(token, _minter, feeConfig.platformFeeRecipient, platformFees);
            }
            SafeTransferLib.safeTransferFrom(
                token,
                _minter,
                feeConfig.primarySaleRecipient,
                _totalPrice - platformFees
            );
        }
>>>>>>> 4ad7a76c
    }

    address token = msg.sender;
    FeeConfig memory feeConfig = _feeConfig[token];

    bool payoutPlatformFees = feeConfig.platformFeeBps > 0 &&
      feeConfig.platformFeeRecipient != address(0);
    uint256 platformFees = 0;

    if (payoutPlatformFees) {
      platformFees = (_totalPrice * feeConfig.platformFeeBps) / 10_000;
    }

<<<<<<< HEAD
    if (_currency == NATIVE_TOKEN) {
      if (msg.value != _totalPrice) {
        revert MintHookInvalidPrice(_totalPrice, msg.value);
      }
      if (payoutPlatformFees) {
        SafeTransferLib.safeTransferETH(
          feeConfig.platformFeeRecipient,
          platformFees
        );
      }
      SafeTransferLib.safeTransferETH(
        feeConfig.primarySaleRecipient,
        _totalPrice - platformFees
      );
    } else {
      if (msg.value > 0) {
        revert MintHookInvalidPrice(0, msg.value);
      }
      if (payoutPlatformFees) {
        SafeTransferLib.safeTransferFrom(
          token,
          _minter,
          feeConfig.platformFeeRecipient,
          platformFees
        );
      }
      SafeTransferLib.safeTransferFrom(
        token,
        _minter,
        feeConfig.primarySaleRecipient,
        _totalPrice - platformFees
      );
=======
    /// @dev Returns the address of the signer of the mint request.
    function _recoverAddress(MintRequest memory _req) internal view returns (address) {
        return
            _hashTypedData(
                keccak256(
                    abi.encode(
                        TYPEHASH,
                        _req.token,
                        _req.tokenId,
                        _req.minter,
                        _req.quantity,
                        _req.pricePerToken,
                        _req.currency,
                        _req.allowlistProof,
                        keccak256(_req.permissionSignature),
                        _req.sigValidityStartTimestamp,
                        _req.sigValidityEndTimestamp,
                        _req.sigUid
                    )
                )
            ).recover(_req.permissionSignature);
>>>>>>> 4ad7a76c
    }
  }

  /// @dev Returns the domain name and version for the EIP-712 domain separator
  function _domainNameAndVersion()
    internal
    pure
    override
    returns (string memory name, string memory version)
  {
    name = "MintHookERC721";
    version = "1";
  }

  /// @dev Returns the address of the signer of the mint request.
  function _recoverAddress(
    MintRequest memory _req
  ) internal view returns (address) {
    return
      _hashTypedData(
        keccak256(
          abi.encode(
            TYPEHASH,
            _req.token,
            _req.tokenId,
            _req.minter,
            _req.quantity,
            _req.pricePerToken,
            _req.currency,
            _req.allowlistProof,
            keccak256(_req.permissionSignature),
            _req.sigValidityStartTimestamp,
            _req.sigValidityEndTimestamp,
            _req.sigUid
          )
        )
      ).recover(_req.permissionSignature);
  }
}<|MERGE_RESOLUTION|>--- conflicted
+++ resolved
@@ -13,228 +13,127 @@
 import { MerkleProofLib } from "../../lib/MerkleProofLib.sol";
 import { SafeTransferLib } from "../../lib/SafeTransferLib.sol";
 
-<<<<<<< HEAD
-contract MintHookERC721 is
-  IFeeConfig,
-  IMintRequest,
-  IClaimCondition,
-  EIP712,
-  ERC721Hook
-{
-  using ECDSA for bytes32;
-
-  /*//////////////////////////////////////////////////////////////
-=======
 contract MintHookERC721 is IFeeConfig, IMintRequest, IClaimCondition, EIP712, ERC721Hook {
     using ECDSA for bytes32;
 
     /*//////////////////////////////////////////////////////////////
->>>>>>> 4ad7a76c
                                CONSTANTS
     //////////////////////////////////////////////////////////////*/
 
-  /// @notice The bits that represent the admin role.
-  uint96 public constant ADMIN_ROLE_BITS = 2 ** 1;
-
-  /// @notice The address considered as native token.
-  address public constant NATIVE_TOKEN =
-    0xEeeeeEeeeEeEeeEeEeEeeEEEeeeeEeeeeeeeEEeE;
-
-<<<<<<< HEAD
-  /// @notice The EIP-712 typehash for the mint request struct.
-  bytes32 private constant TYPEHASH =
-    keccak256(
-      "MintRequest(address token,uint256 tokenId,address minter,uint256 quantity,uint256 pricePerToken,address currency,bytes32[] allowlistProof,bytes permissionSignature,uint128 sigValidityStartTimestamp,uint128 sigValidityEndTimestamp,bytes32 sigUid)"
-    );
-=======
+    /// @notice The bits that represent the admin role.
+    uint96 public constant ADMIN_ROLE_BITS = 2 ** 1;
+
+    /// @notice The address considered as native token.
+    address public constant NATIVE_TOKEN = 0xEeeeeEeeeEeEeeEeEeEeeEEEeeeeEeeeeeeeEEeE;
+
     /// @notice The EIP-712 typehash for the mint request struct.
     bytes32 private constant TYPEHASH =
         keccak256(
             "MintRequest(address token,uint256 tokenId,address minter,uint256 quantity,uint256 pricePerToken,address currency,bytes32[] allowlistProof,bytes permissionSignature,uint128 sigValidityStartTimestamp,uint128 sigValidityEndTimestamp,bytes32 sigUid)"
         );
->>>>>>> 4ad7a76c
-
-  /*//////////////////////////////////////////////////////////////
+
+    /*//////////////////////////////////////////////////////////////
                                EVENTS
     //////////////////////////////////////////////////////////////*/
 
-  /// @notice Emitted when the claim condition for a given token is updated.
-  event ClaimConditionUpdate(
-    address indexed token,
-    ClaimCondition condition,
-    bool resetEligibility
-  );
-
-  /// @notice Emitted when the next token ID to mint is updated.
-  event NextTokenIdUpdate(address indexed token, uint256 nextTokenIdToMint);
-
-  /*//////////////////////////////////////////////////////////////
+    /// @notice Emitted when the claim condition for a given token is updated.
+    event ClaimConditionUpdate(address indexed token, ClaimCondition condition, bool resetEligibility);
+
+    /// @notice Emitted when the next token ID to mint is updated.
+    event NextTokenIdUpdate(address indexed token, uint256 nextTokenIdToMint);
+
+    /*//////////////////////////////////////////////////////////////
                                ERRORS
     //////////////////////////////////////////////////////////////*/
 
-  /// @notice Emitted when caller is not token.
-  error MintHookNotToken();
-
-  /// @notice Emitted when caller is not token core admin.
-  error MintHookNotAuthorized();
-
-  /// @notice Emitted when minting invalid quantity.
-  error MintHookInvalidQuantity(uint256 quantityToMint);
-
-  /// @notice Emitted when minting with incorrect price.
-  error MintHookInvalidPrice(uint256 expectedPrice, uint256 actualPrice);
-
-  /// @notice Emittted when minting with invalid currency.
-  error MintHookInvalidCurrency(
-    address expectedCurrency,
-    address actualCurrency
-  );
-
-  /// @notice Emitted when maximum available supply has been minted.
-  error MintHookMaxSupplyClaimed();
-
-  /// @notice Emitted when minter not in allowlist.
-  error MintHookNotInAllowlist();
-
-  /// @notice Emitted when the claim condition has not started yet.
-  error MintHookMintNotStarted();
-
-  /// @notice Emitted when minting to an invalid recipient.
-  error MintHookInvalidRecipient();
-
-  /*//////////////////////////////////////////////////////////////
+    /// @notice Emitted when caller is not token.
+    error MintHookNotToken();
+
+    /// @notice Emitted when caller is not token core admin.
+    error MintHookNotAuthorized();
+
+    /// @notice Emitted when minting invalid quantity.
+    error MintHookInvalidQuantity(uint256 quantityToMint);
+
+    /// @notice Emitted when minting with incorrect price.
+    error MintHookInvalidPrice(uint256 expectedPrice, uint256 actualPrice);
+
+    /// @notice Emittted when minting with invalid currency.
+    error MintHookInvalidCurrency(address expectedCurrency, address actualCurrency);
+
+    /// @notice Emitted when maximum available supply has been minted.
+    error MintHookMaxSupplyClaimed();
+
+    /// @notice Emitted when minter not in allowlist.
+    error MintHookNotInAllowlist();
+
+    /// @notice Emitted when the claim condition has not started yet.
+    error MintHookMintNotStarted();
+
+    /// @notice Emitted when minting to an invalid recipient.
+    error MintHookInvalidRecipient();
+
+    /*//////////////////////////////////////////////////////////////
                                STORAGE
     //////////////////////////////////////////////////////////////*/
 
-  /// @notice Mapping from token => the next token ID to mint.
-  mapping(address => uint256) private _nextTokenIdToMint;
-
-  /// @notice Mapping from token => fee config for the token.
-  mapping(address => FeeConfig) private _feeConfig;
-
-  /// @notice Mapping from token => the claim conditions for minting the token.
-  mapping(address => ClaimCondition) private _claimCondition;
-
-<<<<<<< HEAD
-  /// @notice Mapping from hash(claimer, conditionID) => supply claimed by wallet.
-  mapping(bytes32 => uint256) private _supplyClaimedByWallet;
-=======
+    /// @notice Mapping from token => the next token ID to mint.
+    mapping(address => uint256) private _nextTokenIdToMint;
+
+    /// @notice Mapping from token => fee config for the token.
+    mapping(address => FeeConfig) private _feeConfig;
+
+    /// @notice Mapping from token => the claim conditions for minting the token.
+    mapping(address => ClaimCondition) private _claimCondition;
+
     /// @notice Mapping from hash(claimer, conditionID) => supply claimed by wallet.
     mapping(bytes32 => uint256) private _supplyClaimedByWallet;
->>>>>>> 4ad7a76c
-
-  /// @notice Mapping from token => condition ID.
-  mapping(address => bytes32) private _conditionId;
-
-  /// @dev Mapping from permissioned mint request UID => whether the mint request is processed.
-  mapping(bytes32 => bool) private _uidUsed;
-
-  /*//////////////////////////////////////////////////////////////
+
+    /// @notice Mapping from token => condition ID.
+    mapping(address => bytes32) private _conditionId;
+
+    /// @dev Mapping from permissioned mint request UID => whether the mint request is processed.
+    mapping(bytes32 => bool) private _uidUsed;
+
+    /*//////////////////////////////////////////////////////////////
                                MODIFIER
     //////////////////////////////////////////////////////////////*/
 
-  /// @notice Checks whether the caller is an admin of the given token.
-  modifier onlyAdmin(address _token) {
-    if (!IPermission(_token).hasRole(msg.sender, ADMIN_ROLE_BITS)) {
-      revert MintHookNotAuthorized();
-    }
-    _;
-  }
-
-  /*//////////////////////////////////////////////////////////////
+    /// @notice Checks whether the caller is an admin of the given token.
+    modifier onlyAdmin(address _token) {
+        if (!IPermission(_token).hasRole(msg.sender, ADMIN_ROLE_BITS)) {
+            revert MintHookNotAuthorized();
+        }
+        _;
+    }
+
+    /*//////////////////////////////////////////////////////////////
                                 CONSTRUCTOR
   //////////////////////////////////////////////////////////////*/
 
-  constructor(address _admin) ERC721Hook(_admin) {
-    _disableInitializers();
-  }
-
-  /*//////////////////////////////////////////////////////////////
+    constructor(address _admin) ERC721Hook(_admin) {
+        _disableInitializers();
+    }
+
+    /*//////////////////////////////////////////////////////////////
                             VIEW FUNCTIONS
     //////////////////////////////////////////////////////////////*/
 
-  /// @notice Returns all hook functions implemented by this hook contract.
-  function getHooks() external pure returns (uint256 hooksImplemented) {
-    hooksImplemented = BEFORE_MINT_FLAG;
-  }
-
-  /// @notice Returns the signature of the arguments expected by the beforeMint hook.
-  function getBeforeMintArgSignature()
-    external
-    pure
-    override
-    returns (string memory argSignature)
-  {
-    argSignature = "address,uint256,address,uint256,uint256,address,bytes32[],bytes,uint128,uint128,bytes32";
-  }
-
-  /// @notice Returns the next token ID to mint for a given token.
-  function getNextTokenIdToMint(
-    address _token
-  ) external view returns (uint256) {
-    return _nextTokenIdToMint[_token];
-  }
-
-  /**
-   *  @notice Verifies that a given claim is valid.
-   *
-   *  @param _token The token to mint.
-   *  @param _claimer The address to mint tokens for.
-   *  @param _quantity The quantity of tokens to mint.
-   *  @param _pricePerToken The price per token.
-   *  @param _currency The currency to pay with.
-   *  @param _allowlistProof The proof of the claimer's inclusion in an allowlist, if any.
-   *  @return isAllowlisted Whether the claimer is allowlisted.
-   */
-  function verifyClaim(
-    address _token,
-    address _claimer,
-    uint256 _quantity,
-    uint256 _pricePerToken,
-    address _currency,
-    bytes32[] memory _allowlistProof
-  ) public view virtual returns (bool isAllowlisted) {
-    ClaimCondition memory currentClaimPhase = _claimCondition[_token];
-
-    if (currentClaimPhase.startTimestamp > block.timestamp) {
-      revert MintHookMintNotStarted();
-    }
-
-    /*
-     * Here `isOverride` implies that if the merkle proof verification fails,
-     * the claimer would claim through open claim limit instead of allowlisted limit.
-     */
-    if (currentClaimPhase.merkleRoot != bytes32(0)) {
-      isAllowlisted = MerkleProofLib.verify(
-        _allowlistProof,
-        currentClaimPhase.merkleRoot,
-        keccak256(abi.encodePacked(_claimer))
-      );
-
-      if (!isAllowlisted) {
-        revert MintHookNotInAllowlist();
-      }
-    }
-
-    if (_currency != currentClaimPhase.currency) {
-      revert MintHookInvalidCurrency(currentClaimPhase.currency, _currency);
-    }
-
-<<<<<<< HEAD
-    if (_pricePerToken != currentClaimPhase.pricePerToken) {
-      revert MintHookInvalidPrice(
-        currentClaimPhase.pricePerToken,
-        _pricePerToken
-      );
-    }
-
-    if (
-      _quantity == 0 ||
-      (_quantity + getSupplyClaimedByWallet(_token, _claimer) >
-        currentClaimPhase.quantityLimitPerWallet)
-    ) {
-      revert MintHookInvalidQuantity(_quantity);
-=======
+    /// @notice Returns all hook functions implemented by this hook contract.
+    function getHooks() external pure returns (uint256 hooksImplemented) {
+        hooksImplemented = BEFORE_MINT_FLAG;
+    }
+
+    /// @notice Returns the signature of the arguments expected by the beforeMint hook.
+    function getBeforeMintArgSignature() external pure override returns (string memory argSignature) {
+        argSignature = "address,uint256,address,uint256,uint256,address,bytes32[],bytes,uint128,uint128,bytes32";
+    }
+
+    /// @notice Returns the next token ID to mint for a given token.
+    function getNextTokenIdToMint(address _token) external view returns (uint256) {
+        return _nextTokenIdToMint[_token];
+    }
+
     /**
      *  @notice Verifies that a given claim is valid.
      *
@@ -314,92 +213,26 @@
 
         address signer = _recoverAddress(_req);
         isPermissioned = !IPermission(_req.token).hasRole(signer, ADMIN_ROLE_BITS);
->>>>>>> 4ad7a76c
-    }
-
-    if (
-      currentClaimPhase.supplyClaimed + _quantity >
-      currentClaimPhase.maxClaimableSupply
-    ) {
-      revert MintHookMaxSupplyClaimed();
-    }
-  }
-
-  /**
-   *  @notice Returns whether a mint request is permissioned.
-   *
-   *  @param _req The mint request to check.
-   *  @return isPermissioned Whether the mint request is permissioned.
-   */
-  function isPermissionedClaim(
-    MintRequest memory _req
-  ) public view returns (bool isPermissioned) {
-    if (
-      _req.permissionSignature.length == 0 ||
-      _req.sigValidityStartTimestamp > block.timestamp ||
-      block.timestamp > _req.sigValidityEndTimestamp ||
-      _uidUsed[_req.sigUid]
-    ) {
-      return false;
-    }
-
-    address signer = _recoverAddress(_req);
-    isPermissioned = !IPermission(_req.token).hasRole(signer, ADMIN_ROLE_BITS);
-  }
-
-  /**
-   *  @notice Returns the claim condition for a given token.
-   *  @param _token The token to get the claim condition for.
-   *  @param _claimer The address to get the supply claimed for
-   */
-  function getSupplyClaimedByWallet(
-    address _token,
-    address _claimer
-  ) public view returns (uint256) {
-    return
-      _supplyClaimedByWallet[
-        keccak256(abi.encode(_conditionId[_token], _claimer))
-      ];
-  }
-
-  /// @notice Returns the fee config for a token.
-  function getFeeConfig(
-    address _token
-  ) external view returns (FeeConfig memory) {
-    return _feeConfig[_token];
-  }
-
-  /*//////////////////////////////////////////////////////////////
+    }
+
+    /**
+     *  @notice Returns the claim condition for a given token.
+     *  @param _token The token to get the claim condition for.
+     *  @param _claimer The address to get the supply claimed for
+     */
+    function getSupplyClaimedByWallet(address _token, address _claimer) public view returns (uint256) {
+        return _supplyClaimedByWallet[keccak256(abi.encode(_conditionId[_token], _claimer))];
+    }
+
+    /// @notice Returns the fee config for a token.
+    function getFeeConfig(address _token) external view returns (FeeConfig memory) {
+        return _feeConfig[_token];
+    }
+
+    /*//////////////////////////////////////////////////////////////
                             BEFORE MINT HOOK
     //////////////////////////////////////////////////////////////*/
 
-<<<<<<< HEAD
-  /**
-   *  @notice The beforeMint hook that is called by a core token before minting a token.
-   *  @param _claimer The address that is minting tokens.
-   *  @param _quantity The quantity of tokens to mint.
-   *  @param _encodedArgs The encoded arguments for the beforeMint hook.
-   *  @return tokenIdToMint The start tokenId to mint.
-   *  @return quantityToMint The quantity of tokens to mint.
-   */
-  function beforeMint(
-    address _claimer,
-    uint256 _quantity,
-    bytes memory _encodedArgs
-  )
-    external
-    payable
-    override
-    returns (uint256 tokenIdToMint, uint256 quantityToMint)
-  {
-    MintRequest memory req = abi.decode(_encodedArgs, (MintRequest));
-
-    if (req.token != msg.sender) {
-      revert MintHookNotToken();
-    }
-    if (req.quantity != _quantity) {
-      revert MintHookInvalidQuantity(_quantity);
-=======
     /**
      *  @notice The beforeMint hook that is called by a core token before minting a token.
      *  @param _claimer The address that is minting tokens.
@@ -439,94 +272,33 @@
         quantityToMint = req.quantity;
 
         _collectPrice(req.minter, req.pricePerToken * req.quantity, req.currency);
->>>>>>> 4ad7a76c
-    }
-
-    if (req.minter != _claimer) {
-      revert MintHookInvalidRecipient();
-    }
-
-    // Check against active claim condition unless permissioned.
-    if (!isPermissionedClaim(req)) {
-      verifyClaim(
-        req.token,
-        req.minter,
-        req.quantity,
-        req.pricePerToken,
-        req.currency,
-        req.allowlistProof
-      );
-      _claimCondition[req.token].supplyClaimed += req.quantity;
-      _supplyClaimedByWallet[
-        keccak256(abi.encode(_conditionId[req.token], req.minter))
-      ] += req.quantity;
-    } else {
-      _uidUsed[req.sigUid] = true;
-    }
-
-    tokenIdToMint = _nextTokenIdToMint[req.token]++;
-    quantityToMint = req.quantity;
-
-    _collectPrice(req.minter, req.pricePerToken * req.quantity, req.currency);
-  }
-
-  /*//////////////////////////////////////////////////////////////
+    }
+
+    /*//////////////////////////////////////////////////////////////
                             SETTER FUNCTIONS
     //////////////////////////////////////////////////////////////*/
 
-  /**
-   *  @notice Sets the fee config for a given token.
-   *  @param _token The token address.
-   *  @param _config The fee config for the token.
-   */
-  function setFeeConfig(
-    address _token,
-    FeeConfig memory _config
-  ) external onlyAdmin(_token) {
-    _feeConfig[_token] = _config;
-    emit FeeConfigUpdate(_token, _config);
-  }
-
-  /**
-   *  @notice Sets the next token ID to mint for a given token.
-   *  @dev Only callable by an admin of the given token.
-   *  @param _token The token to set the next token ID to mint for.
-   *  @param _nextIdToMint The next token ID to mint.
-   */
-  function setNextIdToMint(
-    address _token,
-    uint256 _nextIdToMint
-  ) external onlyAdmin(_token) {
-    _nextTokenIdToMint[_token] = _nextIdToMint;
-    emit NextTokenIdUpdate(_token, _nextIdToMint);
-  }
-
-  /**
-   *  @notice Sets the claim condition for a given token.
-   *  @dev Only callable by an admin of the given token.
-   *  @param _token The token to set the claim condition for.
-   *  @param _condition The claim condition to set.
-   *  @param _resetClaimEligibility Whether to reset the claim eligibility of all wallets.
-   */
-  function setClaimCondition(
-    address _token,
-    ClaimCondition calldata _condition,
-    bool _resetClaimEligibility
-  ) external onlyAdmin(_token) {
-    bytes32 targetConditionId = _conditionId[_token];
-    uint256 supplyClaimedAlready = _claimCondition[_token].supplyClaimed;
-
-    if (_resetClaimEligibility) {
-      supplyClaimedAlready = 0;
-      targetConditionId = keccak256(
-        abi.encodePacked(_token, targetConditionId)
-      );
-    }
-
-<<<<<<< HEAD
-    if (supplyClaimedAlready > _condition.maxClaimableSupply) {
-      revert MintHookMaxSupplyClaimed();
-=======
+    /**
+     *  @notice Sets the fee config for a given token.
+     *  @param _token The token address.
+     *  @param _config The fee config for the token.
+     */
+    function setFeeConfig(address _token, FeeConfig memory _config) external onlyAdmin(_token) {
+        _feeConfig[_token] = _config;
+        emit FeeConfigUpdate(_token, _config);
+    }
+
+    /**
+     *  @notice Sets the next token ID to mint for a given token.
+     *  @dev Only callable by an admin of the given token.
+     *  @param _token The token to set the next token ID to mint for.
+     *  @param _nextIdToMint The next token ID to mint.
+     */
+    function setNextIdToMint(address _token, uint256 _nextIdToMint) external onlyAdmin(_token) {
+        _nextTokenIdToMint[_token] = _nextIdToMint;
+        emit NextTokenIdUpdate(_token, _nextIdToMint);
+    }
+
     /**
      *  @notice Sets the claim condition for a given token.
      *  @dev Only callable by an admin of the given token.
@@ -565,42 +337,12 @@
         _conditionId[_token] = targetConditionId;
 
         emit ClaimConditionUpdate(_token, _condition, _resetClaimEligibility);
->>>>>>> 4ad7a76c
-    }
-
-    _claimCondition[_token] = ClaimCondition({
-      startTimestamp: _condition.startTimestamp,
-      endTimestamp: _condition.endTimestamp,
-      maxClaimableSupply: _condition.maxClaimableSupply,
-      supplyClaimed: supplyClaimedAlready,
-      quantityLimitPerWallet: _condition.quantityLimitPerWallet,
-      merkleRoot: _condition.merkleRoot,
-      pricePerToken: _condition.pricePerToken,
-      currency: _condition.currency,
-      metadata: _condition.metadata
-    });
-    _conditionId[_token] = targetConditionId;
-
-    emit ClaimConditionUpdate(_token, _condition, _resetClaimEligibility);
-  }
-
-  /*//////////////////////////////////////////////////////////////
+    }
+
+    /*//////////////////////////////////////////////////////////////
                             INTERNAL FUNCTIONS
     //////////////////////////////////////////////////////////////*/
 
-<<<<<<< HEAD
-  /// @dev Distributes the sale value of minting a token.
-  function _collectPrice(
-    address _minter,
-    uint256 _totalPrice,
-    address _currency
-  ) internal {
-    if (_totalPrice == 0) {
-      if (msg.value > 0) {
-        revert MintHookInvalidPrice(0, msg.value);
-      }
-      return;
-=======
     /// @dev Distributes the sale value of minting a token.
     function _collectPrice(address _minter, uint256 _totalPrice, address _currency) internal {
         if (_totalPrice == 0) {
@@ -642,54 +384,14 @@
                 _totalPrice - platformFees
             );
         }
->>>>>>> 4ad7a76c
-    }
-
-    address token = msg.sender;
-    FeeConfig memory feeConfig = _feeConfig[token];
-
-    bool payoutPlatformFees = feeConfig.platformFeeBps > 0 &&
-      feeConfig.platformFeeRecipient != address(0);
-    uint256 platformFees = 0;
-
-    if (payoutPlatformFees) {
-      platformFees = (_totalPrice * feeConfig.platformFeeBps) / 10_000;
-    }
-
-<<<<<<< HEAD
-    if (_currency == NATIVE_TOKEN) {
-      if (msg.value != _totalPrice) {
-        revert MintHookInvalidPrice(_totalPrice, msg.value);
-      }
-      if (payoutPlatformFees) {
-        SafeTransferLib.safeTransferETH(
-          feeConfig.platformFeeRecipient,
-          platformFees
-        );
-      }
-      SafeTransferLib.safeTransferETH(
-        feeConfig.primarySaleRecipient,
-        _totalPrice - platformFees
-      );
-    } else {
-      if (msg.value > 0) {
-        revert MintHookInvalidPrice(0, msg.value);
-      }
-      if (payoutPlatformFees) {
-        SafeTransferLib.safeTransferFrom(
-          token,
-          _minter,
-          feeConfig.platformFeeRecipient,
-          platformFees
-        );
-      }
-      SafeTransferLib.safeTransferFrom(
-        token,
-        _minter,
-        feeConfig.primarySaleRecipient,
-        _totalPrice - platformFees
-      );
-=======
+    }
+
+    /// @dev Returns the domain name and version for the EIP-712 domain separator
+    function _domainNameAndVersion() internal pure override returns (string memory name, string memory version) {
+        name = "MintHookERC721";
+        version = "1";
+    }
+
     /// @dev Returns the address of the signer of the mint request.
     function _recoverAddress(MintRequest memory _req) internal view returns (address) {
         return
@@ -711,43 +413,5 @@
                     )
                 )
             ).recover(_req.permissionSignature);
->>>>>>> 4ad7a76c
-    }
-  }
-
-  /// @dev Returns the domain name and version for the EIP-712 domain separator
-  function _domainNameAndVersion()
-    internal
-    pure
-    override
-    returns (string memory name, string memory version)
-  {
-    name = "MintHookERC721";
-    version = "1";
-  }
-
-  /// @dev Returns the address of the signer of the mint request.
-  function _recoverAddress(
-    MintRequest memory _req
-  ) internal view returns (address) {
-    return
-      _hashTypedData(
-        keccak256(
-          abi.encode(
-            TYPEHASH,
-            _req.token,
-            _req.tokenId,
-            _req.minter,
-            _req.quantity,
-            _req.pricePerToken,
-            _req.currency,
-            _req.allowlistProof,
-            keccak256(_req.permissionSignature),
-            _req.sigValidityStartTimestamp,
-            _req.sigValidityEndTimestamp,
-            _req.sigUid
-          )
-        )
-      ).recover(_req.permissionSignature);
-  }
+    }
 }