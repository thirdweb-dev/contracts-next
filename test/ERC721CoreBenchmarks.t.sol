--- conflicted
+++ resolved
@@ -3,7 +3,6 @@
 
 import { Test } from "forge-std/Test.sol";
 
-<<<<<<< HEAD
 import "src/lib/LibClone.sol";
 import "src/common/UUPSUpgradeable.sol";
 
@@ -13,14 +12,6 @@
 
 import { ERC721Core, ERC721Initializable } from "src/core/token/ERC721Core.sol";
 import { ERC721Hook, AllowlistMintHookERC721 } from "src/hook/mint/AllowlistMintHookERC721.sol";
-=======
-import { CloneFactory } from "src/infra/CloneFactory.sol";
-import { MinimalUpgradeableRouter } from "src/infra/MinimalUpgradeableRouter.sol";
-import { MockOneHookImpl, MockFourHookImpl } from "test/mocks/MockHookImpl.sol";
-
-import { ERC721Core, ERC721Initializable } from "src/core/token/ERC721Core.sol";
-import { AllowlistMintHookERC721 } from "src/hook/mint/AllowlistMintHookERC721.sol";
->>>>>>> 4ad7a76c
 import { LazyMintMetadataHook } from "src/hook/metadata/LazyMintMetadataHook.sol";
 import { RoyaltyHook } from "src/hook/royalty/RoyaltyHook.sol";
 import { IERC721 } from "src/interface/eip/IERC721.sol";
@@ -64,75 +55,58 @@
  *  beacon upgrades to developer contracts using these hooks.
  */
 contract ERC721CoreBenchmarkTest is Test {
-  /*//////////////////////////////////////////////////////////////
+    /*//////////////////////////////////////////////////////////////
                                 SETUP
     //////////////////////////////////////////////////////////////*/
 
-  // Participants
-  address public platformAdmin = address(0x123);
-  address public platformUser = address(0x456);
-  address public claimer = 0xDDdDddDdDdddDDddDDddDDDDdDdDDdDDdDDDDDDd;
-
-  // Test util
-  CloneFactory public cloneFactory;
-
-  // Target test contracts
-  address public erc721Implementation;
-  address public hookProxyAddress;
-
-  ERC721Core public erc721;
-  AllowlistMintHookERC721 public simpleClaimHook;
-  LazyMintMetadataHook public lazyMintHook;
-  RoyaltyHook public royaltyHook;
-
-  // Token claim params
-  uint256 public pricePerToken = 0.1 ether;
-  uint256 public availableSupply = 100;
-
-  function setUp() public {
-    // Setup up to enabling minting on ERC-721 contract.
-
-    // Platform contracts: gas incurred by platform.
-    vm.startPrank(platformAdmin);
-
-    cloneFactory = new CloneFactory();
-
-<<<<<<< HEAD
-    hookProxyAddress = LibClone.deployERC1967(
-      address(new AllowlistMintHookERC721(platformAdmin))
-    );
-    simpleClaimHook = AllowlistMintHookERC721(hookProxyAddress);
-    assertEq(simpleClaimHook.getNextTokenIdToMint(address(erc721)), 0);
-
-    address lazyMintHookProxyAddress = LibClone.deployERC1967(
-      address(new LazyMintMetadataHook(platformAdmin))
-    );
-    lazyMintHook = LazyMintMetadataHook(lazyMintHookProxyAddress);
-=======
-        address lazyMintHookProxyAddress = address(
-            new MinimalUpgradeableRouter(platformAdmin, address(new LazyMintMetadataHook()))
-        );
+    // Participants
+    address public platformAdmin = address(0x123);
+    address public platformUser = address(0x456);
+    address public claimer = 0xDDdDddDdDdddDDddDDddDDDDdDdDDdDDdDDDDDDd;
+
+    // Test util
+    CloneFactory public cloneFactory;
+
+    // Target test contracts
+    address public erc721Implementation;
+    address public hookProxyAddress;
+
+    ERC721Core public erc721;
+    AllowlistMintHookERC721 public simpleClaimHook;
+    LazyMintMetadataHook public lazyMintHook;
+    RoyaltyHook public royaltyHook;
+
+    // Token claim params
+    uint256 public pricePerToken = 0.1 ether;
+    uint256 public availableSupply = 100;
+
+    function setUp() public {
+        // Setup up to enabling minting on ERC-721 contract.
+
+        // Platform contracts: gas incurred by platform.
+        vm.startPrank(platformAdmin);
+
+        cloneFactory = new CloneFactory();
+
+        hookProxyAddress = LibClone.deployERC1967(address(new AllowlistMintHookERC721(platformAdmin)));
+        simpleClaimHook = AllowlistMintHookERC721(hookProxyAddress);
+        assertEq(simpleClaimHook.getNextTokenIdToMint(address(erc721)), 0);
+
+        address lazyMintHookProxyAddress = LibClone.deployERC1967(address(new LazyMintMetadataHook(platformAdmin)));
         lazyMintHook = LazyMintMetadataHook(lazyMintHookProxyAddress);
 
         address royaltyHookProxyAddress = address(
             new MinimalUpgradeableRouter(platformAdmin, address(new RoyaltyHook()))
         );
         royaltyHook = RoyaltyHook(royaltyHookProxyAddress);
->>>>>>> 4ad7a76c
-
-    address royaltyHookProxyAddress = address(
-      new MinimalUpgradeableRouter(platformAdmin, address(new RoyaltyHook()))
-    );
-    royaltyHook = RoyaltyHook(royaltyHookProxyAddress);
-
-    erc721Implementation = address(new ERC721Core());
-
-    vm.stopPrank();
-
-<<<<<<< HEAD
-    // Developer contract: gas incurred by developer.
-    vm.startPrank(platformUser);
-=======
+
+        erc721Implementation = address(new ERC721Core());
+
+        vm.stopPrank();
+
+        // Developer contract: gas incurred by developer.
+        vm.startPrank(platformUser);
+
         IInitCall.InitCall memory initCall;
         bytes memory data = abi.encodeWithSelector(
             ERC721Core.initialize.selector,
@@ -144,96 +118,63 @@
             "contractURI://"
         );
         erc721 = ERC721Core(cloneFactory.deployProxyByImplementation(erc721Implementation, data, bytes32("salt")));
->>>>>>> 4ad7a76c
-
-    IInitCall.InitCall memory initCall;
-    bytes memory data = abi.encodeWithSelector(
-      ERC721Core.initialize.selector,
-      initCall,
-      new address[](0),
-      platformUser,
-      "Test",
-      "TST",
-      "contractURI://"
-    );
-    erc721 = ERC721Core(
-      cloneFactory.deployProxyByImplementation(
-        erc721Implementation,
-        data,
-        bytes32("salt")
-      )
-    );
-
-    vm.stopPrank();
-
-    vm.label(address(erc721), "ERC721Core");
-    vm.label(erc721Implementation, "ERC721CoreImpl");
-    vm.label(hookProxyAddress, "AllowlistMintHookERC721");
-    vm.label(platformAdmin, "Admin");
-    vm.label(platformUser, "Developer");
-    vm.label(claimer, "Claimer");
-
-    // Developer sets up token metadata and claim conditions: gas incurred by developer.
-    vm.startPrank(platformUser);
-
-    lazyMintHook.lazyMint(address(erc721), 10_000, "https://example.com/", "");
-
-    string[] memory inputs = new string[](2);
-    inputs[0] = "node";
-    inputs[1] = "test/scripts/generateRoot.ts";
-
-    bytes memory result = vm.ffi(inputs);
-    bytes32 root = abi.decode(result, (bytes32));
-
-    AllowlistMintHookERC721.ClaimCondition
-      memory condition = AllowlistMintHookERC721.ClaimCondition({
-        price: pricePerToken,
-        availableSupply: availableSupply,
-        allowlistMerkleRoot: root
-      });
-
-    simpleClaimHook.setClaimCondition(address(erc721), condition);
-
-    AllowlistMintHookERC721.FeeConfig memory feeConfig;
-    feeConfig.primarySaleRecipient = platformUser;
-    feeConfig.platformFeeRecipient = address(0x789);
-    feeConfig.platformFeeBps = 100; // 1%
-
-    simpleClaimHook.setFeeConfig(address(erc721), feeConfig);
-
-    // Developer installs `AllowlistMintHookERC721` hook
-    erc721.installHook(IHook(hookProxyAddress));
-    erc721.installHook(IHook(lazyMintHookProxyAddress));
-
-    vm.stopPrank();
-
-    vm.deal(claimer, 10 ether);
-  }
-
-  /*//////////////////////////////////////////////////////////////
+
+        vm.stopPrank();
+
+        vm.label(address(erc721), "ERC721Core");
+        vm.label(erc721Implementation, "ERC721CoreImpl");
+        vm.label(hookProxyAddress, "AllowlistMintHookERC721");
+        vm.label(platformAdmin, "Admin");
+        vm.label(platformUser, "Developer");
+        vm.label(claimer, "Claimer");
+
+        // Developer sets up token metadata and claim conditions: gas incurred by developer.
+        vm.startPrank(platformUser);
+
+        lazyMintHook.lazyMint(address(erc721), 10_000, "https://example.com/", "");
+
+        string[] memory inputs = new string[](2);
+        inputs[0] = "node";
+        inputs[1] = "test/scripts/generateRoot.ts";
+
+        bytes memory result = vm.ffi(inputs);
+        bytes32 root = abi.decode(result, (bytes32));
+
+        AllowlistMintHookERC721.ClaimCondition memory condition = AllowlistMintHookERC721.ClaimCondition({
+            price: pricePerToken,
+            availableSupply: availableSupply,
+            allowlistMerkleRoot: root
+        });
+
+        simpleClaimHook.setClaimCondition(address(erc721), condition);
+
+        AllowlistMintHookERC721.FeeConfig memory feeConfig;
+        feeConfig.primarySaleRecipient = platformUser;
+        feeConfig.platformFeeRecipient = address(0x789);
+        feeConfig.platformFeeBps = 100; // 1%
+
+        simpleClaimHook.setFeeConfig(address(erc721), feeConfig);
+
+        // Developer installs `AllowlistMintHookERC721` hook
+        erc721.installHook(IHook(hookProxyAddress));
+        erc721.installHook(IHook(lazyMintHookProxyAddress));
+
+        vm.stopPrank();
+
+        vm.deal(claimer, 10 ether);
+    }
+
+    /*//////////////////////////////////////////////////////////////
                         DEPLOY END-USER CONTRACT
     //////////////////////////////////////////////////////////////*/
 
-  function test_deployEndUserContract() public {
-    // Deploy a minimal proxy to the ERC721Core implementation contract.
-
-    vm.pauseGasMetering();
-
-    IInitCall.InitCall memory initCall;
-
-<<<<<<< HEAD
-    address impl = erc721Implementation;
-    bytes memory data = abi.encodeWithSelector(
-      ERC721Core.initialize.selector,
-      initCall,
-      new address[](0),
-      platformUser,
-      "Test",
-      "TST",
-      "contractURI://"
-    );
-    bytes32 salt = bytes32("salt");
-=======
+    function test_deployEndUserContract() public {
+        // Deploy a minimal proxy to the ERC721Core implementation contract.
+
+        vm.pauseGasMetering();
+
+        IInitCall.InitCall memory initCall;
+
         address impl = erc721Implementation;
         bytes memory data = abi.encodeWithSelector(
             ERC721Core.initialize.selector,
@@ -245,38 +186,24 @@
             "contractURI://"
         );
         bytes32 salt = bytes32("salt");
->>>>>>> 4ad7a76c
-
-    vm.resumeGasMetering();
-
-    cloneFactory.deployProxyByImplementation(impl, data, salt);
-  }
-
-  function test_deployEndUserContract_withHooks() public {
-    // Deploy a minimal proxy to the ERC721Core implementation contract.
-
-    vm.pauseGasMetering();
-
-    address[] memory hooks = new address[](3);
-    hooks[0] = address(simpleClaimHook);
-    hooks[1] = address(lazyMintHook);
-    hooks[2] = address(royaltyHook);
-
-    IInitCall.InitCall memory initCall;
-
-<<<<<<< HEAD
-    address impl = erc721Implementation;
-    bytes memory data = abi.encodeWithSelector(
-      ERC721Core.initialize.selector,
-      initCall,
-      hooks,
-      platformUser,
-      "Test",
-      "TST",
-      "contractURI://"
-    );
-    bytes32 salt = bytes32("salt");
-=======
+
+        vm.resumeGasMetering();
+
+        cloneFactory.deployProxyByImplementation(impl, data, salt);
+    }
+
+    function test_deployEndUserContract_withHooks() public {
+        // Deploy a minimal proxy to the ERC721Core implementation contract.
+
+        vm.pauseGasMetering();
+
+        address[] memory hooks = new address[](3);
+        hooks[0] = address(simpleClaimHook);
+        hooks[1] = address(lazyMintHook);
+        hooks[2] = address(royaltyHook);
+
+        IInitCall.InitCall memory initCall;
+
         address impl = erc721Implementation;
         bytes memory data = abi.encodeWithSelector(
             ERC721Core.initialize.selector,
@@ -288,214 +215,187 @@
             "contractURI://"
         );
         bytes32 salt = bytes32("salt");
->>>>>>> 4ad7a76c
-
-    vm.resumeGasMetering();
-
-    cloneFactory.deployProxyByImplementation(impl, data, salt);
-  }
-
-  /*//////////////////////////////////////////////////////////////
+
+        vm.resumeGasMetering();
+
+        cloneFactory.deployProxyByImplementation(impl, data, salt);
+    }
+
+    /*//////////////////////////////////////////////////////////////
                         MINT 1 TOKEN AND 10 TOKENS
     //////////////////////////////////////////////////////////////*/
 
-  function test_mintOneToken() public {
-    vm.pauseGasMetering();
-
-    // Check pre-mint state
-    string[] memory inputs = new string[](2);
-    inputs[0] = "node";
-    inputs[1] = "test/scripts/getProof.ts";
-
-    bytes memory result = vm.ffi(inputs);
-    bytes32[] memory proofs = abi.decode(result, (bytes32[]));
-    uint256 quantityToClaim = 1;
-
-    bytes memory encodedArgs = abi.encode(proofs);
-
-    ERC721Core claimContract = erc721;
-    address claimerAddress = claimer;
-
-    vm.prank(claimerAddress);
-
-    vm.resumeGasMetering();
-
-<<<<<<< HEAD
-    // Claim token
-    claimContract.mint{ value: pricePerToken }(
-      claimerAddress,
-      quantityToClaim,
-      encodedArgs
-    );
-  }
-=======
+    function test_mintOneToken() public {
+        vm.pauseGasMetering();
+
+        // Check pre-mint state
+        string[] memory inputs = new string[](2);
+        inputs[0] = "node";
+        inputs[1] = "test/scripts/getProof.ts";
+
+        bytes memory result = vm.ffi(inputs);
+        bytes32[] memory proofs = abi.decode(result, (bytes32[]));
+        uint256 quantityToClaim = 1;
+
+        bytes memory encodedArgs = abi.encode(proofs);
+
+        ERC721Core claimContract = erc721;
+        address claimerAddress = claimer;
+
+        vm.prank(claimerAddress);
+
+        vm.resumeGasMetering();
+
         // Claim token
         claimContract.mint{ value: pricePerToken }(claimerAddress, quantityToClaim, encodedArgs);
     }
->>>>>>> 4ad7a76c
-
-  function test_mintTenTokens() public {
-    vm.pauseGasMetering();
-
-    // Check pre-mint state
-    string[] memory inputs = new string[](2);
-    inputs[0] = "node";
-    inputs[1] = "test/scripts/getProof.ts";
-
-    bytes memory result = vm.ffi(inputs);
-    bytes32[] memory proofs = abi.decode(result, (bytes32[]));
-    uint256 quantityToClaim = 10;
-
-    bytes memory encodedArgs = abi.encode(proofs);
-
-    ERC721Core claimContract = erc721;
-    address claimerAddress = claimer;
-
-    vm.prank(claimerAddress);
-
-    vm.resumeGasMetering();
-
-<<<<<<< HEAD
-    // Claim token
-    claimContract.mint{ value: pricePerToken * 10 }(
-      claimerAddress,
-      quantityToClaim,
-      encodedArgs
-    );
-  }
-=======
+
+    function test_mintTenTokens() public {
+        vm.pauseGasMetering();
+
+        // Check pre-mint state
+        string[] memory inputs = new string[](2);
+        inputs[0] = "node";
+        inputs[1] = "test/scripts/getProof.ts";
+
+        bytes memory result = vm.ffi(inputs);
+        bytes32[] memory proofs = abi.decode(result, (bytes32[]));
+        uint256 quantityToClaim = 10;
+
+        bytes memory encodedArgs = abi.encode(proofs);
+
+        ERC721Core claimContract = erc721;
+        address claimerAddress = claimer;
+
+        vm.prank(claimerAddress);
+
+        vm.resumeGasMetering();
+
         // Claim token
         claimContract.mint{ value: pricePerToken * 10 }(claimerAddress, quantityToClaim, encodedArgs);
     }
->>>>>>> 4ad7a76c
-
-  /*//////////////////////////////////////////////////////////////
+
+    /*//////////////////////////////////////////////////////////////
                             TRANSFER 1 TOKEN
     //////////////////////////////////////////////////////////////*/
 
-  function test_transferOneToken() public {
-    vm.pauseGasMetering();
-
-    // Claimer claims one token
-    string[] memory claimInputs = new string[](2);
-    claimInputs[0] = "node";
-    claimInputs[1] = "test/scripts/getProof.ts";
-
-    bytes memory claimResult = vm.ffi(claimInputs);
-    bytes32[] memory proofs = abi.decode(claimResult, (bytes32[]));
-    uint256 quantityToClaim = 1;
-
-    bytes memory encodedArgs = abi.encode(proofs);
-
-<<<<<<< HEAD
-    // Claim token
-    vm.prank(claimer);
-    erc721.mint{ value: pricePerToken }(claimer, quantityToClaim, encodedArgs);
-=======
+    function test_transferOneToken() public {
+        vm.pauseGasMetering();
+
+        // Claimer claims one token
+        string[] memory claimInputs = new string[](2);
+        claimInputs[0] = "node";
+        claimInputs[1] = "test/scripts/getProof.ts";
+
+        bytes memory claimResult = vm.ffi(claimInputs);
+        bytes32[] memory proofs = abi.decode(claimResult, (bytes32[]));
+        uint256 quantityToClaim = 1;
+
+        bytes memory encodedArgs = abi.encode(proofs);
+
         // Claim token
         vm.prank(claimer);
         erc721.mint{ value: pricePerToken }(claimer, quantityToClaim, encodedArgs);
->>>>>>> 4ad7a76c
-
-    uint256 tokenId = 0;
-    address to = address(0x121212);
-    address from = claimer;
-
-    ERC721Core erc721Contract = erc721;
-    vm.prank(from);
-
-    vm.resumeGasMetering();
-
-    // Transfer token
-    erc721Contract.transferFrom(from, to, tokenId);
-  }
-
-  /*//////////////////////////////////////////////////////////////
+
+        uint256 tokenId = 0;
+        address to = address(0x121212);
+        address from = claimer;
+
+        ERC721Core erc721Contract = erc721;
+        vm.prank(from);
+
+        vm.resumeGasMetering();
+
+        // Transfer token
+        erc721Contract.transferFrom(from, to, tokenId);
+    }
+
+    /*//////////////////////////////////////////////////////////////
                         PERFORM A BEACON UPGRADE
     //////////////////////////////////////////////////////////////*/
 
-  function test_performUpgrade() public {
-    vm.pauseGasMetering();
-
-    address newAdmin = address(0x7890);
-    address newImpl = address(new AllowlistMintHookERC721(newAdmin));
-    address currentAdmin = platformAdmin;
-    UUPSUpgradeable proxy = UUPSUpgradeable(payable(hookProxyAddress));
-
-    vm.prank(currentAdmin);
-
-    vm.resumeGasMetering();
-
-    // Perform upgrade
-    proxy.upgradeToAndCall(newImpl, "");
-    assertEq(ERC721Hook(address(proxy)).admin(), newAdmin);
-  }
-
-  /*//////////////////////////////////////////////////////////////
+    function test_performUpgrade() public {
+        vm.pauseGasMetering();
+
+        address newAdmin = address(0x7890);
+        address newImpl = address(new AllowlistMintHookERC721(newAdmin));
+        address currentAdmin = platformAdmin;
+        UUPSUpgradeable proxy = UUPSUpgradeable(payable(hookProxyAddress));
+
+        vm.prank(currentAdmin);
+
+        vm.resumeGasMetering();
+
+        // Perform upgrade
+        proxy.upgradeToAndCall(newImpl, "");
+        assertEq(ERC721Hook(address(proxy)).admin(), newAdmin);
+    }
+
+    /*//////////////////////////////////////////////////////////////
             ADD NEW FUNCTIONALITY AND UPDATE FUNCTIONALITY
     //////////////////////////////////////////////////////////////*/
 
-  function test_installOneHook() public {
-    vm.pauseGasMetering();
-
-    IHook mockHook = IHook(address(new MockOneHookImpl(platformAdmin)));
-    ERC721Core hookConsumer = erc721;
-
-    vm.prank(platformUser);
-
-    vm.resumeGasMetering();
-
-    hookConsumer.installHook(mockHook);
-  }
-
-  function test_installfiveHooks() public {
-    vm.pauseGasMetering();
-
-    IHook mockHook = IHook(address(new MockFourHookImpl(platformAdmin)));
-    ERC721Core hookConsumer = erc721;
-
-    vm.prank(platformUser);
-    hookConsumer.uninstallHook(IHook(hookProxyAddress));
-
-    vm.prank(platformUser);
-
-    vm.resumeGasMetering();
-
-    hookConsumer.installHook(mockHook);
-  }
-
-  function test_uninstallOneHook() public {
-    vm.pauseGasMetering();
-
-    IHook mockHook = IHook(address(new MockOneHookImpl(platformAdmin)));
-    ERC721Core hookConsumer = erc721;
-
-    vm.prank(platformUser);
-    hookConsumer.installHook(mockHook);
-
-    vm.prank(platformUser);
-
-    vm.resumeGasMetering();
-
-    hookConsumer.uninstallHook(mockHook);
-  }
-
-  function test_uninstallFiveHooks() public {
-    vm.pauseGasMetering();
-
-    IHook mockHook = IHook(address(new MockFourHookImpl(platformAdmin)));
-    ERC721Core hookConsumer = erc721;
-
-    vm.prank(platformUser);
-    hookConsumer.uninstallHook(IHook(hookProxyAddress));
-
-    vm.prank(platformUser);
-    hookConsumer.installHook(mockHook);
-
-    vm.prank(platformUser);
-
-    vm.resumeGasMetering();
-
-    hookConsumer.uninstallHook(mockHook);
-  }
+    function test_installOneHook() public {
+        vm.pauseGasMetering();
+
+        IHook mockHook = IHook(address(new MockOneHookImpl(platformAdmin)));
+        ERC721Core hookConsumer = erc721;
+
+        vm.prank(platformUser);
+
+        vm.resumeGasMetering();
+
+        hookConsumer.installHook(mockHook);
+    }
+
+    function test_installfiveHooks() public {
+        vm.pauseGasMetering();
+
+        IHook mockHook = IHook(address(new MockFourHookImpl(platformAdmin)));
+        ERC721Core hookConsumer = erc721;
+
+        vm.prank(platformUser);
+        hookConsumer.uninstallHook(IHook(hookProxyAddress));
+
+        vm.prank(platformUser);
+
+        vm.resumeGasMetering();
+
+        hookConsumer.installHook(mockHook);
+    }
+
+    function test_uninstallOneHook() public {
+        vm.pauseGasMetering();
+
+        IHook mockHook = IHook(address(new MockOneHookImpl(platformAdmin)));
+        ERC721Core hookConsumer = erc721;
+
+        vm.prank(platformUser);
+        hookConsumer.installHook(mockHook);
+
+        vm.prank(platformUser);
+
+        vm.resumeGasMetering();
+
+        hookConsumer.uninstallHook(mockHook);
+    }
+
+    function test_uninstallFiveHooks() public {
+        vm.pauseGasMetering();
+
+        IHook mockHook = IHook(address(new MockFourHookImpl(platformAdmin)));
+        ERC721Core hookConsumer = erc721;
+
+        vm.prank(platformUser);
+        hookConsumer.uninstallHook(IHook(hookProxyAddress));
+
+        vm.prank(platformUser);
+        hookConsumer.installHook(mockHook);
+
+        vm.prank(platformUser);
+
+        vm.resumeGasMetering();
+
+        hookConsumer.uninstallHook(mockHook);
+    }
 }