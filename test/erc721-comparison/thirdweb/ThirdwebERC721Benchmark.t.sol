--- conflicted
+++ resolved
@@ -15,176 +15,14 @@
 import { Permission } from "src/common/Permission.sol";
 
 contract ThirdwebERC721BenchmarkTest is ERC721BenchmarkBase {
-<<<<<<< HEAD
-  AllowlistMintHookERC721 public simpleClaim;
-  SimpleMetadataHook public simpleMetadataHook;
-
-  function setUp() public override {
-    // Deploy infra/shared-state contracts pre-setup
-    address hookProxyAddress = address(
-      new MinimalUpgradeableRouter(
-        admin,
-        address(new AllowlistMintHookERC721(admin))
-      )
-    );
-    simpleClaim = AllowlistMintHookERC721(hookProxyAddress);
-
-    address simpleMetadataHookProxyAddress = address(
-      new MinimalUpgradeableRouter(admin, address(new SimpleMetadataHook()))
-    );
-    simpleMetadataHook = SimpleMetadataHook(simpleMetadataHookProxyAddress);
-
-    super.setUp();
-
-    // Set `AllowlistMintHookERC721` contract as minter
-    vm.startPrank(admin);
-    ERC721Core(erc721Contract).installHook(IHook(address(simpleClaim)));
-    ERC721Core(erc721Contract).installHook(IHook(address(simpleMetadataHook)));
-    vm.stopPrank();
-
-    // Setup claim condition
-    string[] memory inputs = new string[](2);
-    inputs[0] = "node";
-    inputs[1] = "test/scripts/generateRoot.ts";
-
-    bytes memory result = vm.ffi(inputs);
-    bytes32 root = abi.decode(result, (bytes32));
-
-    AllowlistMintHookERC721.ClaimCondition
-      memory condition = AllowlistMintHookERC721.ClaimCondition({
-        price: pricePerToken,
-        availableSupply: 5,
-        allowlistMerkleRoot: root
-      });
-
-    vm.prank(admin);
-    simpleClaim.setClaimCondition(erc721Contract, condition);
-
-    AllowlistMintHookERC721.FeeConfig memory feeConfig;
-    feeConfig.primarySaleRecipient = admin;
-    feeConfig.platformFeeRecipient = address(0x789);
-    feeConfig.platformFeeBps = 100; // 1%
-
-    vm.prank(admin);
-    simpleClaim.setFeeConfig(erc721Contract, feeConfig);
-  }
-
-  /// @dev Optional: deploy the target erc721 contract's implementation.
-  function _deployERC721ContractImplementation()
-    internal
-    override
-    returns (address)
-  {
-    return address(new ERC721Core());
-  }
-
-  /// @dev Creates an instance of the target erc721 contract to benchmark.
-  function _createERC721Contract(
-    address _implementation
-  ) internal override returns (address) {
-    vm.roll(block.number + 100);
-
-    vm.pauseGasMetering();
-
-    CloneFactory factory = new CloneFactory();
-    IInitCall.InitCall memory initCall;
-
-    vm.resumeGasMetering();
-
-    // NOTE: Below, we use the inline hex for `abi.encodeWithSelector(...)` for more accurate gas measurement -- this is because
-    //       forge will account for the gas cost of all computation such as `abi.encodeWithSelector(...)`.
-    //
-    return
-      address(
-        ERC721Core(
-          factory.deployProxyByImplementation(
-            _implementation,
-            abi.encodeWithSelector(
-              ERC721Core.initialize.selector,
-              initCall,
-              new address[](0),
-              admin,
-              "Test",
-              "TST",
-              "contractURI://"
-            ),
-            bytes32(block.number)
-          )
-        )
-      );
-
-    // vm.resumeGasMetering();
-
-    // return factory.deployProxyByImplementation(
-    //     _implementation,
-    //     hex"61edddb500000000000000000000000000000000000000000000000000000000000000a0000000000000000000000000000000000000000000000000000000000000012300000000000000000000000000000000000000000000000000000000000000c00000000000000000000000000000000000000000000000000000000000000100000000000000000000000000000000000000000000000000000000000000014000000000000000000000000000000000000000000000000000000000000000000000000000000000000000000000000000000000000000000000000000000004546573740000000000000000000000000000000000000000000000000000000000000000000000000000000000000000000000000000000000000000000000035453540000000000000000000000000000000000000000000000000000000000000000000000000000000000000000000000000000000000000000000000000e636f6e74726163745552493a2f2f000000000000000000000000000000000000",
-    //     bytes32(block.number)
-    // );
-  }
-
-  /// @dev Setup token metadata
-  function _setupTokenMetadata() internal override {
-    vm.pauseGasMetering();
-    SimpleMetadataHook hook = simpleMetadataHook;
-    address erc721 = erc721Contract;
-    vm.prank(address(0x123));
-    vm.resumeGasMetering();
-
-    hook.setTokenURI(erc721, 0, "https://example.com/");
-  }
-
-  /// @dev Claims a token from the target erc721 contract.
-  function _claimOneToken(
-    address _claimer,
-    uint256 _price
-  ) internal override returns (uint256) {
-    vm.pauseGasMetering();
-
-    ERC721Core claimContract = ERC721Core(erc721Contract);
-
-    string[] memory inputs = new string[](2);
-    inputs[0] = "node";
-    inputs[1] = "test/scripts/getProof.ts";
-
-    bytes memory result = vm.ffi(inputs);
-    bytes32[] memory proofs = abi.decode(result, (bytes32[]));
-
-    bytes memory encodedArgs = abi.encode(proofs);
-
-    vm.resumeGasMetering();
-
-    vm.prank(_claimer);
-    claimContract.mint{ value: _price }(_claimer, 1, encodedArgs);
-  }
-
-  /// @dev Claims a token from the target erc721 contract.
-  function _claimOneTokenCopy(
-    address _claimer,
-    uint256 _price
-  ) internal override returns (uint256) {
-    ERC721Core claimContract = ERC721Core(erc721Contract);
-
-    string[] memory inputs = new string[](2);
-    inputs[0] = "node";
-    inputs[1] = "test/scripts/getProof.ts";
-
-    bytes memory result = vm.ffi(inputs);
-    bytes32[] memory proofs = abi.decode(result, (bytes32[]));
-
-    bytes memory encodedArgs = abi.encode(proofs);
-
-    vm.prank(_claimer);
-    claimContract.mint{ value: _price }(claimer, 1, encodedArgs);
-
-    return 0;
-  }
-=======
     AllowlistMintHookERC721 public simpleClaim;
     SimpleMetadataHook public simpleMetadataHook;
 
     function setUp() public override {
         // Deploy infra/shared-state contracts pre-setup
-        address hookProxyAddress = address(new MinimalUpgradeableRouter(admin, address(new AllowlistMintHookERC721())));
+        address hookProxyAddress = address(
+            new MinimalUpgradeableRouter(admin, address(new AllowlistMintHookERC721(admin)))
+        );
         simpleClaim = AllowlistMintHookERC721(hookProxyAddress);
 
         address simpleMetadataHookProxyAddress = address(
@@ -323,5 +161,4 @@
 
         return 0;
     }
->>>>>>> 4ad7a76c
 }