--- conflicted
+++ resolved
@@ -100,13 +100,7 @@
 
         // Lazy mint tokens
         vm.prank(developer);
-<<<<<<< HEAD
         address(erc721Core).call(abi.encodeWithSelector(LazyMintHook.lazyMint.selector, amount, baseURI, data));
-=======
-        erc721Core.hookFunctionWrite(
-            ON_TOKEN_URI_FLAG, abi.encodeWithSelector(LazyMintHook.lazyMint.selector, amount, baseURI, data)
-        );
->>>>>>> 2320627e
 
         // Query token URI
         for (uint256 i = 0; i < amount; i += 1) {
@@ -122,13 +116,7 @@
 
         // Lazy mint morre tokens
         vm.prank(developer);
-<<<<<<< HEAD
         address(erc721Core).call(abi.encodeWithSelector(LazyMintHook.lazyMint.selector, amount, baseURI2, data));
-=======
-        erc721Core.hookFunctionWrite(
-            ON_TOKEN_URI_FLAG, abi.encodeWithSelector(LazyMintHook.lazyMint.selector, amount, baseURI2, data)
-        );
->>>>>>> 2320627e
 
         assertEq(lazyMintHook.getBaseURICount(address(erc721Core)), 2);
         assertEq(lazyMintHook.getBatchIdAtIndex(address(erc721Core), 0), amount);
@@ -142,13 +130,7 @@
 
         vm.prank(developer);
         vm.expectRevert(abi.encodeWithSelector(LazyMintHook.LazyMintHookZeroAmount.selector));
-<<<<<<< HEAD
         address(erc721Core).call(abi.encodeWithSelector(LazyMintHook.lazyMint.selector, amount, baseURI, data));
-=======
-        erc721Core.hookFunctionWrite(
-            ON_TOKEN_URI_FLAG, abi.encodeWithSelector(LazyMintHook.lazyMint.selector, amount, baseURI, data)
-        );
->>>>>>> 2320627e
     }
 
     function test_lazymint_revert_queryingUnmintedTokenURI() public {
