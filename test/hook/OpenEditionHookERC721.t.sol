--- conflicted
+++ resolved
@@ -100,13 +100,8 @@
         );
 
         vm.prank(developer);
-<<<<<<< HEAD
         address(erc721Core).call(
             abi.encodeWithSelector(OpenEditionHookERC721.setSharedMetadata.selector, sharedMetadata)
-=======
-        erc721Core.hookFunctionWrite(
-            ON_TOKEN_URI_FLAG, abi.encodeWithSelector(OpenEditionHookERC721.setSharedMetadata.selector, sharedMetadata)
->>>>>>> 2320627e
         );
 
         assertEq(
@@ -135,13 +130,8 @@
 
     function test_revert_setSharedMetadata_notAdmin() public {
         vm.expectRevert(abi.encodeWithSelector(HookInstaller.HookInstallerUnauthorizedWrite.selector));
-<<<<<<< HEAD
         address(erc721Core).call(
             abi.encodeWithSelector(OpenEditionHookERC721.setSharedMetadata.selector, sharedMetadata)
-=======
-        erc721Core.hookFunctionWrite(
-            ON_TOKEN_URI_FLAG, abi.encodeWithSelector(OpenEditionHookERC721.setSharedMetadata.selector, sharedMetadata)
->>>>>>> 2320627e
         );
     }
 }