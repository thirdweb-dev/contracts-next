// SPDX-License-Identifier: UNLICENSED
pragma solidity ^0.8.0;

import "src/hook/ERC20Hook.sol";
import "src/hook/ERC721Hook.sol";
import "src/hook/ERC1155Hook.sol";

contract EmptyHookERC20 is ERC20Hook {
    function initialize() public initializer {}

    function getHooks() external pure returns (uint256 hooksImplemented) {
        hooksImplemented = BEFORE_MINT_FLAG();
    }

<<<<<<< HEAD
    function beforeMint(MintRequest calldata _mintRequest)
=======
    function getHookFallbackFunctions() external view returns (bytes4[] memory) {
        return new bytes4[](0);
    }

    function beforeMint(address _claimer, uint256 _quantity, bytes memory _encodedArgs)
>>>>>>> 49add63c
        external
        payable
        virtual
        override
        returns (uint256 quantityToMint)
    {
        return _mintRequest.quantity;
    }
}

contract EmptyHookERC721 is ERC721Hook {
    mapping(address => uint256) nextTokenIdToMint;

    function initialize() public initializer {}

    function getHooks() external pure returns (uint256 hooksImplemented) {
        hooksImplemented = BEFORE_MINT_FLAG();
    }

<<<<<<< HEAD
    error EmptyHookNotToken();

    function beforeMint(MintRequest calldata _mintRequest)
=======
    function getHookFallbackFunctions() external view returns (bytes4[] memory) {
        return new bytes4[](0);
    }

    function beforeMint(address _claimer, uint256 _quantity, bytes memory _encodedArgs)
>>>>>>> 49add63c
        external
        payable
        virtual
        override
        returns (uint256 tokenIdToMint, uint256 quantityToMint)
    {
        address token = msg.sender;
        if (_mintRequest.token != msg.sender) {
            revert EmptyHookNotToken();
        }

        tokenIdToMint = nextTokenIdToMint[token];
        nextTokenIdToMint[token] += _mintRequest.quantity;

        quantityToMint = _mintRequest.quantity;
    }
}

contract EmptyHookERC1155 is ERC1155Hook {
    mapping(address => uint256) nextTokenIdToMint;

    function initialize() public initializer {}

    function getHooks() external pure returns (uint256 hooksImplemented) {
        hooksImplemented = BEFORE_MINT_FLAG();
    }

<<<<<<< HEAD
    function beforeMint(MintRequest calldata _mintRequest)
=======
    function getHookFallbackFunctions() external view returns (bytes4[] memory) {
        return new bytes4[](0);
    }

    function beforeMint(address _to, uint256 _id, uint256 _value, bytes memory _encodedArgs)
>>>>>>> 49add63c
        external
        payable
        virtual
        override
        returns (uint256 tokenIdToMint, uint256 quantityToMint)
    {
        address token = msg.sender;

        tokenIdToMint = _mintRequest.tokenId;
        quantityToMint = _mintRequest.quantity;
    }
}<|MERGE_RESOLUTION|>--- conflicted
+++ resolved
@@ -12,15 +12,11 @@
         hooksImplemented = BEFORE_MINT_FLAG();
     }
 
-<<<<<<< HEAD
-    function beforeMint(MintRequest calldata _mintRequest)
-=======
     function getHookFallbackFunctions() external view returns (bytes4[] memory) {
         return new bytes4[](0);
     }
 
-    function beforeMint(address _claimer, uint256 _quantity, bytes memory _encodedArgs)
->>>>>>> 49add63c
+    function beforeMint(MintRequest calldata _mintRequest)
         external
         payable
         virtual
@@ -40,17 +36,13 @@
         hooksImplemented = BEFORE_MINT_FLAG();
     }
 
-<<<<<<< HEAD
-    error EmptyHookNotToken();
-
-    function beforeMint(MintRequest calldata _mintRequest)
-=======
     function getHookFallbackFunctions() external view returns (bytes4[] memory) {
         return new bytes4[](0);
     }
 
-    function beforeMint(address _claimer, uint256 _quantity, bytes memory _encodedArgs)
->>>>>>> 49add63c
+    error EmptyHookNotToken();
+
+    function beforeMint(MintRequest calldata _mintRequest)
         external
         payable
         virtual
@@ -78,15 +70,11 @@
         hooksImplemented = BEFORE_MINT_FLAG();
     }
 
-<<<<<<< HEAD
-    function beforeMint(MintRequest calldata _mintRequest)
-=======
     function getHookFallbackFunctions() external view returns (bytes4[] memory) {
         return new bytes4[](0);
     }
 
-    function beforeMint(address _to, uint256 _id, uint256 _value, bytes memory _encodedArgs)
->>>>>>> 49add63c
+    function beforeMint(MintRequest calldata _mintRequest)
         external
         payable
         virtual
